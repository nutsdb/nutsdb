--- conflicted
+++ resolved
@@ -30,24 +30,19 @@
 	return fm
 }
 
-<<<<<<< HEAD
 // GetDataFile will return a DataFile Object
 func (fm *FileManager) GetDataFile(path string, capacity int64) (datafile *DataFile, err error) {
-=======
-// getDataFile will return a DataFile Object
-func (fm *fileManager) getDataFile(path string, capacity int64) (datafile *DataFile, err error) {
 	return fm.getDataFileWithMode(path, capacity, false)
 }
 
-// getDataFileReadOnly will return a DataFile Object for read-only operations
+// GetDataFileReadOnly will return a DataFile Object for read-only operations
 // This method skips file truncation to improve read performance
-func (fm *fileManager) getDataFileReadOnly(path string, capacity int64) (datafile *DataFile, err error) {
+func (fm *FileManager) GetDataFileReadOnly(path string, capacity int64) (datafile *DataFile, err error) {
 	return fm.getDataFileWithMode(path, capacity, true)
 }
 
 // getDataFileWithMode will return a DataFile Object with specified read-only mode
-func (fm *fileManager) getDataFileWithMode(path string, capacity int64, readOnly bool) (datafile *DataFile, err error) {
->>>>>>> e27b1a30
+func (fm *FileManager) getDataFileWithMode(path string, capacity int64, readOnly bool) (datafile *DataFile, err error) {
 	if capacity <= 0 {
 		return nil, ErrCapacity
 	}
@@ -55,22 +50,14 @@
 	var rwManager fileio.RWManager
 
 	if fm.rwMode == FileIO {
-<<<<<<< HEAD
-		rwManager, err = fm.GetFileRWManager(path, capacity, fm.segmentSize)
-=======
-		rwManager, err = fm.getFileRWManager(path, capacity, fm.segmentSize, readOnly)
->>>>>>> e27b1a30
+		rwManager, err = fm.GetFileRWManager(path, capacity, fm.segmentSize, readOnly)
 		if err != nil {
 			return nil, err
 		}
 	}
 
 	if fm.rwMode == MMap {
-<<<<<<< HEAD
-		rwManager, err = fm.GetMMapRWManager(path, capacity, fm.segmentSize)
-=======
-		rwManager, err = fm.getMMapRWManager(path, capacity, fm.segmentSize, readOnly)
->>>>>>> e27b1a30
+		rwManager, err = fm.GetMMapRWManager(path, capacity, fm.segmentSize, readOnly)
 		if err != nil {
 			return nil, err
 		}
@@ -84,23 +71,13 @@
 	return fm.GetDataFile(path, capacity)
 }
 
-<<<<<<< HEAD
 // GetFileRWManager will return a FileIORWManager Object
-func (fm *FileManager) GetFileRWManager(path string, capacity int64, segmentSize int64) (*fileio.FileIORWManager, error) {
+func (fm *FileManager) GetFileRWManager(path string, capacity int64, segmentSize int64, readOnly bool) (*fileio.FileIORWManager, error) {
 	fd, err := fm.fdm.GetFd(path)
 	if err != nil {
 		return nil, err
 	}
-	err = fileio.Truncate(path, capacity, fd)
-=======
-// getFileRWManager will return a FileIORWManager Object
-func (fm *fileManager) getFileRWManager(path string, capacity int64, segmentSize int64, readOnly bool) (*FileIORWManager, error) {
-	fd, err := fm.fdm.getFd(path)
-	if err != nil {
-		return nil, err
-	}
-	err = Truncate(path, capacity, fd, readOnly)
->>>>>>> e27b1a30
+	err = fileio.Truncate(path, capacity, fd, readOnly)
 	if err != nil {
 		return nil, err
 	}
@@ -108,24 +85,14 @@
 	return &fileio.FileIORWManager{Fd: fd, Path: path, Fdm: fm.fdm, SegmentSize: segmentSize}, nil
 }
 
-<<<<<<< HEAD
 // GetMMapRWManager will return a MMapRWManager Object
-func (fm *FileManager) GetMMapRWManager(path string, capacity int64, segmentSize int64) (*fileio.MMapRWManager, error) {
+func (fm *FileManager) GetMMapRWManager(path string, capacity int64, segmentSize int64, readOnly bool) (*fileio.MMapRWManager, error) {
 	fd, err := fm.fdm.GetFd(path)
-=======
-// getMMapRWManager will return a MMapRWManager Object
-func (fm *fileManager) getMMapRWManager(path string, capacity int64, segmentSize int64, readOnly bool) (*MMapRWManager, error) {
-	fd, err := fm.fdm.getFd(path)
->>>>>>> e27b1a30
 	if err != nil {
 		return nil, err
 	}
 
-<<<<<<< HEAD
-	err = fileio.Truncate(path, capacity, fd)
-=======
-	err = Truncate(path, capacity, fd, readOnly)
->>>>>>> e27b1a30
+	err = fileio.Truncate(path, capacity, fd, readOnly)
 	if err != nil {
 		return nil, err
 	}
