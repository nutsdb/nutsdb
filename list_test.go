// Copyright 2023 The PromiseDB Authors
// Licensed under the Apache License, Version 2.0 (the "License");
// you may not use this file expect in compliance with the License.
// You may obtain a copy of the License at
//
// http://www.apache.org/licenses/LICENSE-2.0
//
// Unless required by applicable law or agreed to in writing, software
// distributed under the License is distributed on an "AS IS" BASIS,
// WITHOUT WARRANTIES OR CONDITIONS OF ANY KIND, either express or implied.
// See the License for the specific language governing permissions and
// limitations under the License.

package nutsdb

import (
	"bytes"
	"math/rand"
	"os"
	"testing"
	"time"

	"github.com/nutsdb/nutsdb/internal/data"
	"github.com/nutsdb/nutsdb/internal/testutils"
	"github.com/stretchr/testify/require"
)

func ListPush(t *testing.T, list *List, key string, r *data.Record, isLeft bool, expectError error) {
	var e error
	if isLeft {
		e = list.LPush(key, r)
	} else {
		e = list.RPush(key, r)
	}
	assertErr(t, e, expectError)
}

func ListPop(t *testing.T, list *List, key string, isLeft bool, expectVal *data.Record, expectError error) {
	var (
		e error
		r *data.Record
	)

	if isLeft {
		r, e = list.LPop(key)
	} else {
		r, e = list.RPop(key)
	}
	if expectError != nil {
		require.Equal(t, expectError, e)
	} else {
		require.NoError(t, e)
		require.Equal(t, expectVal, r)
	}
}

func ListCmp(t *testing.T, list *List, key string, expectRecords []*data.Record, isReverse bool) {
	records, err := list.LRange(key, 0, -1)
	require.NoError(t, err)

	if isReverse {
		for i := len(expectRecords) - 1; i >= 0; i-- {
			require.Equal(t, expectRecords[i], records[len(expectRecords)-1-i])
		}
	} else {
		for i := 0; i < len(expectRecords); i++ {
			require.Equal(t, expectRecords[i], records[i])
		}
	}
}

func TestList_LPush(t *testing.T) {
	list := NewList(DefaultOptions)
	// 测试 LPush
	key := string(testutils.GetTestBytes(0))
	expectRecords := generateRecords(5)
	seqInfo := HeadTailSeq{Head: initialListSeq, Tail: initialListSeq + 1}

	for i := 0; i < len(expectRecords); i++ {
		seq := generateSeq(&seqInfo, true)
		newKey := encodeListKey([]byte(key), seq)
		expectRecords[i].Key = newKey
		ListPush(t, list, string(newKey), expectRecords[i], true, nil)
	}

	ListCmp(t, list, key, expectRecords, true)
}

func TestList_RPush(t *testing.T) {
<<<<<<< HEAD
	list := NewList()
	expectRecords := generateRecords(5)
	key := string(testutils.GetTestBytes(0))
=======
	list := NewList(DefaultOptions)
	// 测试 RPush
	key := string(GetTestBytes(0))
	expectRecords := generateRecords(5)
>>>>>>> 64f61bcd
	seqInfo := HeadTailSeq{Head: initialListSeq, Tail: initialListSeq + 1}

	for i := 0; i < len(expectRecords); i++ {
		seq := generateSeq(&seqInfo, false)
		newKey := encodeListKey([]byte(key), seq)
		expectRecords[i].Key = newKey
		ListPush(t, list, string(newKey), expectRecords[i], false, nil)
	}

	ListCmp(t, list, key, expectRecords, false)
}

func TestList_Pop(t *testing.T) {
	list := NewList(DefaultOptions)
	expectRecords := generateRecords(5)
	key := string(testutils.GetTestBytes(0))

	ListPop(t, list, key, true, nil, ErrListNotFound)
	seqInfo := HeadTailSeq{Head: initialListSeq, Tail: initialListSeq + 1}

	for i := 0; i < len(expectRecords); i++ {
		seq := generateSeq(&seqInfo, false)
		newKey := encodeListKey([]byte(key), seq)
		expectRecords[i].Key = newKey
		ListPush(t, list, string(newKey), expectRecords[i], false, nil)
	}

	ListPop(t, list, key, true, expectRecords[0], nil)
	expectRecords = expectRecords[1:]

	ListPop(t, list, key, false, expectRecords[len(expectRecords)-1], nil)
	expectRecords = expectRecords[:len(expectRecords)-1]

	ListCmp(t, list, key, expectRecords, false)
}

func TestList_LRem(t *testing.T) {
	list := NewList(DefaultOptions)
	records := generateRecords(2)
	key := string(testutils.GetTestBytes(0))
	seqInfo := HeadTailSeq{Head: initialListSeq, Tail: initialListSeq + 1}

	for i := 0; i < 3; i++ {
		seq := generateSeq(&seqInfo, false)
		newKey := encodeListKey([]byte(key), seq)
		records[0].Key = newKey
		ListPush(t, list, string(newKey), records[0], false, nil)
	}

	seq := generateSeq(&seqInfo, false)
	newKey := encodeListKey([]byte(key), seq)
	records[1].Key = newKey
	ListPush(t, list, string(newKey), records[1], false, nil)

	seq = generateSeq(&seqInfo, false)
	newKey = encodeListKey([]byte(key), seq)
	records[0].Key = newKey
	ListPush(t, list, string(newKey), records[0], false, nil)

	seq = generateSeq(&seqInfo, false)
	newKey = encodeListKey([]byte(key), seq)
	records[1].Key = newKey
	ListPush(t, list, string(newKey), records[1], false, nil)

	// r1 r1 r1 r2 r1 r2
	expectRecords := []*data.Record{records[0], records[0], records[0], records[1], records[0], records[1]}

	cmp := func(r *data.Record) (bool, error) {
		return bytes.Equal(r.Value, records[0].Value), nil
	}

	// r1 r1 r1 r2 r2
	err := list.LRem(key, -1, cmp)
	require.NoError(t, err)
	expectRecords = append(expectRecords[0:4], expectRecords[5:]...)
	ListCmp(t, list, key, expectRecords, false)

	// r1 r2 r2
	err = list.LRem(key, 2, cmp)
	require.NoError(t, err)
	expectRecords = expectRecords[2:]
	ListCmp(t, list, key, expectRecords, false)

	cmp = func(r *data.Record) (bool, error) {
		return bytes.Equal(r.Value, records[1].Value), nil
	}

	// r1
	err = list.LRem(key, 0, cmp)
	require.NoError(t, err)
	expectRecords = expectRecords[0:1]
	ListCmp(t, list, key, expectRecords, false)
}

func TestList_LTrim(t *testing.T) {
	list := NewList(DefaultOptions)
	expectRecords := generateRecords(5)
	key := string(testutils.GetTestBytes(0))
	seqInfo := HeadTailSeq{Head: initialListSeq, Tail: initialListSeq + 1}

	for i := 0; i < len(expectRecords); i++ {
		seq := generateSeq(&seqInfo, false)
		newKey := encodeListKey([]byte(key), seq)
		expectRecords[i].Key = newKey
		ListPush(t, list, string(newKey), expectRecords[i], false, nil)
	}

	err := list.LTrim(key, 1, 3)
	require.NoError(t, err)
	expectRecords = expectRecords[1 : len(expectRecords)-1]
	ListCmp(t, list, key, expectRecords, false)
}

func TestList_LRemByIndex(t *testing.T) {
	list := NewList(DefaultOptions)
	expectRecords := generateRecords(8)
	key := string(testutils.GetTestBytes(0))
	seqInfo := HeadTailSeq{Head: initialListSeq, Tail: initialListSeq + 1}

	// r1 r2 r3 r4 r5 r6 r7 r8
	for i := 0; i < 8; i++ {
		seq := generateSeq(&seqInfo, false)
		newKey := encodeListKey([]byte(key), seq)
		expectRecords[i].Key = newKey
		ListPush(t, list, string(newKey), expectRecords[i], false, nil)
	}

	// r1 r2 r4 r5 r6 r7 r8
	err := list.LRemByIndex(key, []int{2})
	require.NoError(t, err)
	expectRecords = append(expectRecords[0:2], expectRecords[3:]...)
	ListCmp(t, list, key, expectRecords, false)

	// r2 r6 r7 r8
	err = list.LRemByIndex(key, []int{0, 2, 3})
	require.NoError(t, err)
	expectRecords = expectRecords[1:]
	expectRecords = append(expectRecords[0:1], expectRecords[3:]...)
	ListCmp(t, list, key, expectRecords, false)

	err = list.LRemByIndex(key, []int{0, 0, 0})
	require.NoError(t, err)
	expectRecords = expectRecords[1:]
	ListCmp(t, list, key, expectRecords, false)
}

func generateRecords(count int) []*data.Record {
	rand.Seed(time.Now().UnixNano())
	records := make([]*data.Record, count)
	for i := 0; i < count; i++ {
		key := testutils.GetTestBytes(i)
		val := testutils.GetRandomBytes(24)

		record := &data.Record{
			Key:       key,
			Value:     val,
			FileID:    int64(i),
			DataPos:   uint64(rand.Uint32()),
			ValueSize: uint32(len(val)),
			Timestamp: uint64(time.Now().Unix()),
			TTL:       uint32(rand.Intn(3600)),
			TxID:      uint64(rand.Intn(1000)),
		}
		records[i] = record
	}
	return records
}

// TestList_SequenceConsistency tests sequence number consistency
func TestList_SequenceConsistency(t *testing.T) {
	list := NewList(DefaultOptions)
	key := string(GetTestBytes(0))
	seqInfo := HeadTailSeq{Head: initialListSeq, Tail: initialListSeq + 1}

	// Push 5 elements
	for i := 0; i < 5; i++ {
		seq := generateSeq(&seqInfo, false)
		newKey := encodeListKey([]byte(key), seq)
		record := &Record{Key: newKey, Value: GetTestBytes(i)}
		ListPush(t, list, string(newKey), record, false, nil)
	}

	// Verify Head and Tail
	require.Equal(t, uint64(initialListSeq), seqInfo.Head, "Head should not change for RPush")
	require.Equal(t, uint64(initialListSeq+6), seqInfo.Tail, "Tail should increment")

	// Pop from left
	ListPop(t, list, key, true, &Record{
		Key:   encodeListKey([]byte(key), initialListSeq+1),
		Value: GetTestBytes(0),
	}, nil)

	// Push again - should not reuse old sequence
	seq := generateSeq(&seqInfo, false)
	newKey := encodeListKey([]byte(key), seq)
	record := &Record{Key: newKey, Value: GetTestBytes(99)}
	ListPush(t, list, string(newKey), record, false, nil)

	// Verify final state
	size, err := list.Size(key)
	require.NoError(t, err)
	require.Equal(t, 5, size)
}

// TestTx_PushPopPushSequence tests Push->Pop->Push sequence numbers
func TestTx_PushPopPushSequence(t *testing.T) {
	bucket := "bucket"
	key := GetTestBytes(0)

	runNutsDBTest(t, nil, func(t *testing.T, db *DB) {
		txCreateBucket(t, db, DataStructureList, bucket, nil)

		// Push 3 elements
		txPush(t, db, bucket, key, GetTestBytes(0), false, nil, nil)
		txPush(t, db, bucket, key, GetTestBytes(1), false, nil, nil)
		txPush(t, db, bucket, key, GetTestBytes(2), false, nil, nil)

		// Pop one from left
		txPop(t, db, bucket, key, GetTestBytes(0), nil, true)

		// Push another to right
		txPush(t, db, bucket, key, GetTestBytes(3), false, nil, nil)

		// Pop from right
		txPop(t, db, bucket, key, GetTestBytes(3), nil, false)

		// Push to left
		txPush(t, db, bucket, key, GetTestBytes(99), true, nil, nil)

		// Verify final order: [99, 1, 2]
		txLRange(t, db, bucket, key, 0, -1, 3, [][]byte{
			GetTestBytes(99), GetTestBytes(1), GetTestBytes(2),
		}, nil)
	})
}

// TestList_MixedPushPop tests mixed LPush/RPush/LPop/RPop operations
func TestList_MixedPushPop(t *testing.T) {
	list := NewList(DefaultOptions)
	key := string(GetTestBytes(0))
	seqInfo := HeadTailSeq{Head: initialListSeq, Tail: initialListSeq + 1}

	operations := []struct {
		op    string
		value int
	}{
		{"RPush", 1},
		{"RPush", 2},
		{"LPush", 0},
		{"RPush", 3},
		{"LPop", -1}, // Should remove 0
		{"LPush", -1},
		{"RPop", -1}, // Should remove 3
		{"RPush", 4},
	}

	for _, operation := range operations {
		switch operation.op {
		case "RPush":
			seq := generateSeq(&seqInfo, false)
			newKey := encodeListKey([]byte(key), seq)
			record := &Record{Key: newKey, Value: GetTestBytes(operation.value)}
			ListPush(t, list, string(newKey), record, false, nil)
		case "LPush":
			seq := generateSeq(&seqInfo, true)
			newKey := encodeListKey([]byte(key), seq)
			record := &Record{Key: newKey, Value: GetTestBytes(operation.value)}
			ListPush(t, list, string(newKey), record, true, nil)
		case "LPop":
			_, err := list.LPop(key)
			require.NoError(t, err)
		case "RPop":
			_, err := list.RPop(key)
			require.NoError(t, err)
		}
	}

	// Expected: [-1, 1, 2, 4]
	records, err := list.LRange(key, 0, -1)
	require.NoError(t, err)
	require.Equal(t, 4, len(records))

	expected := []int{-1, 1, 2, 4}
	for i, exp := range expected {
		require.Equal(t, GetTestBytes(exp), records[i].Value)
	}
}

// TestList_HeadTailBoundary tests Head and Tail boundary updates
func TestList_HeadTailBoundary(t *testing.T) {
	list := NewList(DefaultOptions)
	key := string(GetTestBytes(0))
	seqInfo := HeadTailSeq{Head: initialListSeq, Tail: initialListSeq + 1}

	// Only RPush
	for i := 0; i < 3; i++ {
		seq := generateSeq(&seqInfo, false)
		newKey := encodeListKey([]byte(key), seq)
		record := &Record{Key: newKey, Value: GetTestBytes(i)}
		ListPush(t, list, string(newKey), record, false, nil)
	}

	// Verify Tail moved, Head didn't
	require.Equal(t, uint64(initialListSeq), seqInfo.Head)
	require.Equal(t, uint64(initialListSeq+4), seqInfo.Tail)

	// Now LPush
	for i := 0; i < 3; i++ {
		seq := generateSeq(&seqInfo, true)
		newKey := encodeListKey([]byte(key), seq)
		record := &Record{Key: newKey, Value: GetTestBytes(100 + i)}
		ListPush(t, list, string(newKey), record, true, nil)
	}

	// Verify Head moved, Tail didn't
	require.Equal(t, uint64(initialListSeq-3), seqInfo.Head)
	require.Equal(t, uint64(initialListSeq+4), seqInfo.Tail)
}

// TestTx_ListRecoveryAfterRestart tests that list data is correctly recovered after DB restart
func TestTx_ListRecoveryAfterRestart(t *testing.T) {
	bucket := "list_bucket"
	key := GetTestBytes(0)

	dir := "/tmp/test_nutsdb_list_recovery"
	defer os.RemoveAll(dir)

	// Step 1: Create DB and insert data
	opts := DefaultOptions
	opts.Dir = dir
	db, err := Open(opts)
	require.NoError(t, err)

	// Create bucket and insert data
	txCreateBucket(t, db, DataStructureList, bucket, nil)

	// Insert 10 elements using RPush
	for i := 0; i < 10; i++ {
		txPush(t, db, bucket, key, GetTestBytes(i), false, nil, nil)
	}

	// Verify data before closing
	txLSize(t, db, bucket, key, 10, nil)
	txLRange(t, db, bucket, key, 0, -1, 10, [][]byte{
		GetTestBytes(0), GetTestBytes(1), GetTestBytes(2), GetTestBytes(3), GetTestBytes(4),
		GetTestBytes(5), GetTestBytes(6), GetTestBytes(7), GetTestBytes(8), GetTestBytes(9),
	}, nil)

	// Step 2: Close DB
	err = db.Close()
	require.NoError(t, err)

	// Step 3: Reopen DB
	db, err = Open(opts)
	require.NoError(t, err)
	defer db.Close()

	// Step 4: Verify data after recovery
	txLSize(t, db, bucket, key, 10, nil)
	txLRange(t, db, bucket, key, 0, -1, 10, [][]byte{
		GetTestBytes(0), GetTestBytes(1), GetTestBytes(2), GetTestBytes(3), GetTestBytes(4),
		GetTestBytes(5), GetTestBytes(6), GetTestBytes(7), GetTestBytes(8), GetTestBytes(9),
	}, nil)

	// Step 5: Test continued operations after recovery
	txPush(t, db, bucket, key, GetTestBytes(10), false, nil, nil)
	txPush(t, db, bucket, key, GetTestBytes(99), true, nil, nil)

	// Verify final state
	txLSize(t, db, bucket, key, 12, nil)
	txLRange(t, db, bucket, key, 0, 0, 1, [][]byte{GetTestBytes(99)}, nil)
	txLRange(t, db, bucket, key, 11, 11, 1, [][]byte{GetTestBytes(10)}, nil)
}

// TestTx_ListRecoveryWithMixedOperations tests recovery after complex operations
func TestTx_ListRecoveryWithMixedOperations(t *testing.T) {
	bucket := "list_bucket"
	key := GetTestBytes(0)

	dir := "/tmp/test_nutsdb_list_recovery_mixed"
	defer os.RemoveAll(dir)

	opts := DefaultOptions
	opts.Dir = dir
	db, err := Open(opts)
	require.NoError(t, err)

	// Create bucket
	txCreateBucket(t, db, DataStructureList, bucket, nil)

	// RPush 5 elements: [0,1,2,3,4]
	for i := 0; i < 5; i++ {
		txPush(t, db, bucket, key, GetTestBytes(i), false, nil, nil)
	}

	// LPush 2 elements: [98,99,0,1,2,3,4]
	txPush(t, db, bucket, key, GetTestBytes(99), true, nil, nil)
	txPush(t, db, bucket, key, GetTestBytes(98), true, nil, nil)

	// Close and reopen
	err = db.Close()
	require.NoError(t, err)

	db, err = Open(opts)
	require.NoError(t, err)
	defer db.Close()

	// Verify recovered state - should have 7 elements
	txLSize(t, db, bucket, key, 7, nil)
	txLRange(t, db, bucket, key, 0, -1, 7, [][]byte{
		GetTestBytes(98), GetTestBytes(99), GetTestBytes(0), GetTestBytes(1),
		GetTestBytes(2), GetTestBytes(3), GetTestBytes(4),
	}, nil)
}

// TestTx_ListRecoveryMultipleLists tests recovery of multiple lists
func TestTx_ListRecoveryMultipleLists(t *testing.T) {
	bucket := "list_bucket"

	dir := "/tmp/test_nutsdb_list_recovery_multiple"
	defer os.RemoveAll(dir)

	opts := DefaultOptions
	opts.Dir = dir
	db, err := Open(opts)
	require.NoError(t, err)

	// Create bucket
	txCreateBucket(t, db, DataStructureList, bucket, nil)

	// Create multiple lists
	for listIdx := 0; listIdx < 3; listIdx++ {
		key := GetTestBytes(listIdx)
		for i := 0; i < 5; i++ {
			txPush(t, db, bucket, key, GetTestBytes(listIdx*100+i), false, nil, nil)
		}
	}

	// Close and reopen
	err = db.Close()
	require.NoError(t, err)

	db, err = Open(opts)
	require.NoError(t, err)
	defer db.Close()

	// Verify all lists recovered correctly
	for listIdx := 0; listIdx < 3; listIdx++ {
		key := GetTestBytes(listIdx)
		txLSize(t, db, bucket, key, 5, nil)

		expected := make([][]byte, 5)
		for i := 0; i < 5; i++ {
			expected[i] = GetTestBytes(listIdx*100 + i)
		}
		txLRange(t, db, bucket, key, 0, -1, 5, expected, nil)
	}
}<|MERGE_RESOLUTION|>--- conflicted
+++ resolved
@@ -87,16 +87,10 @@
 }
 
 func TestList_RPush(t *testing.T) {
-<<<<<<< HEAD
-	list := NewList()
+	list := NewList(DefaultOptions)
+	// 测试 RPush
+	key := string(testutils.GetTestBytes(0))
 	expectRecords := generateRecords(5)
-	key := string(testutils.GetTestBytes(0))
-=======
-	list := NewList(DefaultOptions)
-	// 测试 RPush
-	key := string(GetTestBytes(0))
-	expectRecords := generateRecords(5)
->>>>>>> 64f61bcd
 	seqInfo := HeadTailSeq{Head: initialListSeq, Tail: initialListSeq + 1}
 
 	for i := 0; i < len(expectRecords); i++ {
@@ -268,14 +262,14 @@
 // TestList_SequenceConsistency tests sequence number consistency
 func TestList_SequenceConsistency(t *testing.T) {
 	list := NewList(DefaultOptions)
-	key := string(GetTestBytes(0))
+	key := string(testutils.GetTestBytes(0))
 	seqInfo := HeadTailSeq{Head: initialListSeq, Tail: initialListSeq + 1}
 
 	// Push 5 elements
 	for i := 0; i < 5; i++ {
 		seq := generateSeq(&seqInfo, false)
 		newKey := encodeListKey([]byte(key), seq)
-		record := &Record{Key: newKey, Value: GetTestBytes(i)}
+		record := &data.Record{Key: newKey, Value: testutils.GetTestBytes(i)}
 		ListPush(t, list, string(newKey), record, false, nil)
 	}
 
@@ -284,15 +278,15 @@
 	require.Equal(t, uint64(initialListSeq+6), seqInfo.Tail, "Tail should increment")
 
 	// Pop from left
-	ListPop(t, list, key, true, &Record{
+	ListPop(t, list, key, true, &data.Record{
 		Key:   encodeListKey([]byte(key), initialListSeq+1),
-		Value: GetTestBytes(0),
+		Value: testutils.GetTestBytes(0),
 	}, nil)
 
 	// Push again - should not reuse old sequence
 	seq := generateSeq(&seqInfo, false)
 	newKey := encodeListKey([]byte(key), seq)
-	record := &Record{Key: newKey, Value: GetTestBytes(99)}
+	record := &data.Record{Key: newKey, Value: testutils.GetTestBytes(99)}
 	ListPush(t, list, string(newKey), record, false, nil)
 
 	// Verify final state
@@ -304,31 +298,31 @@
 // TestTx_PushPopPushSequence tests Push->Pop->Push sequence numbers
 func TestTx_PushPopPushSequence(t *testing.T) {
 	bucket := "bucket"
-	key := GetTestBytes(0)
+	key := testutils.GetTestBytes(0)
 
 	runNutsDBTest(t, nil, func(t *testing.T, db *DB) {
 		txCreateBucket(t, db, DataStructureList, bucket, nil)
 
 		// Push 3 elements
-		txPush(t, db, bucket, key, GetTestBytes(0), false, nil, nil)
-		txPush(t, db, bucket, key, GetTestBytes(1), false, nil, nil)
-		txPush(t, db, bucket, key, GetTestBytes(2), false, nil, nil)
+		txPush(t, db, bucket, key, testutils.GetTestBytes(0), false, nil, nil)
+		txPush(t, db, bucket, key, testutils.GetTestBytes(1), false, nil, nil)
+		txPush(t, db, bucket, key, testutils.GetTestBytes(2), false, nil, nil)
 
 		// Pop one from left
-		txPop(t, db, bucket, key, GetTestBytes(0), nil, true)
+		txPop(t, db, bucket, key, testutils.GetTestBytes(0), nil, true)
 
 		// Push another to right
-		txPush(t, db, bucket, key, GetTestBytes(3), false, nil, nil)
+		txPush(t, db, bucket, key, testutils.GetTestBytes(3), false, nil, nil)
 
 		// Pop from right
-		txPop(t, db, bucket, key, GetTestBytes(3), nil, false)
+		txPop(t, db, bucket, key, testutils.GetTestBytes(3), nil, false)
 
 		// Push to left
-		txPush(t, db, bucket, key, GetTestBytes(99), true, nil, nil)
+		txPush(t, db, bucket, key, testutils.GetTestBytes(99), true, nil, nil)
 
 		// Verify final order: [99, 1, 2]
 		txLRange(t, db, bucket, key, 0, -1, 3, [][]byte{
-			GetTestBytes(99), GetTestBytes(1), GetTestBytes(2),
+			testutils.GetTestBytes(99), testutils.GetTestBytes(1), testutils.GetTestBytes(2),
 		}, nil)
 	})
 }
@@ -336,7 +330,7 @@
 // TestList_MixedPushPop tests mixed LPush/RPush/LPop/RPop operations
 func TestList_MixedPushPop(t *testing.T) {
 	list := NewList(DefaultOptions)
-	key := string(GetTestBytes(0))
+	key := string(testutils.GetTestBytes(0))
 	seqInfo := HeadTailSeq{Head: initialListSeq, Tail: initialListSeq + 1}
 
 	operations := []struct {
@@ -358,12 +352,12 @@
 		case "RPush":
 			seq := generateSeq(&seqInfo, false)
 			newKey := encodeListKey([]byte(key), seq)
-			record := &Record{Key: newKey, Value: GetTestBytes(operation.value)}
+			record := &data.Record{Key: newKey, Value: testutils.GetTestBytes(operation.value)}
 			ListPush(t, list, string(newKey), record, false, nil)
 		case "LPush":
 			seq := generateSeq(&seqInfo, true)
 			newKey := encodeListKey([]byte(key), seq)
-			record := &Record{Key: newKey, Value: GetTestBytes(operation.value)}
+			record := &data.Record{Key: newKey, Value: testutils.GetTestBytes(operation.value)}
 			ListPush(t, list, string(newKey), record, true, nil)
 		case "LPop":
 			_, err := list.LPop(key)
@@ -381,21 +375,21 @@
 
 	expected := []int{-1, 1, 2, 4}
 	for i, exp := range expected {
-		require.Equal(t, GetTestBytes(exp), records[i].Value)
+		require.Equal(t, testutils.GetTestBytes(exp), records[i].Value)
 	}
 }
 
 // TestList_HeadTailBoundary tests Head and Tail boundary updates
 func TestList_HeadTailBoundary(t *testing.T) {
 	list := NewList(DefaultOptions)
-	key := string(GetTestBytes(0))
+	key := string(testutils.GetTestBytes(0))
 	seqInfo := HeadTailSeq{Head: initialListSeq, Tail: initialListSeq + 1}
 
 	// Only RPush
 	for i := 0; i < 3; i++ {
 		seq := generateSeq(&seqInfo, false)
 		newKey := encodeListKey([]byte(key), seq)
-		record := &Record{Key: newKey, Value: GetTestBytes(i)}
+		record := &data.Record{Key: newKey, Value: testutils.GetTestBytes(i)}
 		ListPush(t, list, string(newKey), record, false, nil)
 	}
 
@@ -407,7 +401,7 @@
 	for i := 0; i < 3; i++ {
 		seq := generateSeq(&seqInfo, true)
 		newKey := encodeListKey([]byte(key), seq)
-		record := &Record{Key: newKey, Value: GetTestBytes(100 + i)}
+		record := &data.Record{Key: newKey, Value: testutils.GetTestBytes(100 + i)}
 		ListPush(t, list, string(newKey), record, true, nil)
 	}
 
@@ -419,7 +413,7 @@
 // TestTx_ListRecoveryAfterRestart tests that list data is correctly recovered after DB restart
 func TestTx_ListRecoveryAfterRestart(t *testing.T) {
 	bucket := "list_bucket"
-	key := GetTestBytes(0)
+	key := testutils.GetTestBytes(0)
 
 	dir := "/tmp/test_nutsdb_list_recovery"
 	defer os.RemoveAll(dir)
@@ -435,14 +429,14 @@
 
 	// Insert 10 elements using RPush
 	for i := 0; i < 10; i++ {
-		txPush(t, db, bucket, key, GetTestBytes(i), false, nil, nil)
+		txPush(t, db, bucket, key, testutils.GetTestBytes(i), false, nil, nil)
 	}
 
 	// Verify data before closing
 	txLSize(t, db, bucket, key, 10, nil)
 	txLRange(t, db, bucket, key, 0, -1, 10, [][]byte{
-		GetTestBytes(0), GetTestBytes(1), GetTestBytes(2), GetTestBytes(3), GetTestBytes(4),
-		GetTestBytes(5), GetTestBytes(6), GetTestBytes(7), GetTestBytes(8), GetTestBytes(9),
+		testutils.GetTestBytes(0), testutils.GetTestBytes(1), testutils.GetTestBytes(2), testutils.GetTestBytes(3), testutils.GetTestBytes(4),
+		testutils.GetTestBytes(5), testutils.GetTestBytes(6), testutils.GetTestBytes(7), testutils.GetTestBytes(8), testutils.GetTestBytes(9),
 	}, nil)
 
 	// Step 2: Close DB
@@ -457,24 +451,24 @@
 	// Step 4: Verify data after recovery
 	txLSize(t, db, bucket, key, 10, nil)
 	txLRange(t, db, bucket, key, 0, -1, 10, [][]byte{
-		GetTestBytes(0), GetTestBytes(1), GetTestBytes(2), GetTestBytes(3), GetTestBytes(4),
-		GetTestBytes(5), GetTestBytes(6), GetTestBytes(7), GetTestBytes(8), GetTestBytes(9),
+		testutils.GetTestBytes(0), testutils.GetTestBytes(1), testutils.GetTestBytes(2), testutils.GetTestBytes(3), testutils.GetTestBytes(4),
+		testutils.GetTestBytes(5), testutils.GetTestBytes(6), testutils.GetTestBytes(7), testutils.GetTestBytes(8), testutils.GetTestBytes(9),
 	}, nil)
 
 	// Step 5: Test continued operations after recovery
-	txPush(t, db, bucket, key, GetTestBytes(10), false, nil, nil)
-	txPush(t, db, bucket, key, GetTestBytes(99), true, nil, nil)
+	txPush(t, db, bucket, key, testutils.GetTestBytes(10), false, nil, nil)
+	txPush(t, db, bucket, key, testutils.GetTestBytes(99), true, nil, nil)
 
 	// Verify final state
 	txLSize(t, db, bucket, key, 12, nil)
-	txLRange(t, db, bucket, key, 0, 0, 1, [][]byte{GetTestBytes(99)}, nil)
-	txLRange(t, db, bucket, key, 11, 11, 1, [][]byte{GetTestBytes(10)}, nil)
+	txLRange(t, db, bucket, key, 0, 0, 1, [][]byte{testutils.GetTestBytes(99)}, nil)
+	txLRange(t, db, bucket, key, 11, 11, 1, [][]byte{testutils.GetTestBytes(10)}, nil)
 }
 
 // TestTx_ListRecoveryWithMixedOperations tests recovery after complex operations
 func TestTx_ListRecoveryWithMixedOperations(t *testing.T) {
 	bucket := "list_bucket"
-	key := GetTestBytes(0)
+	key := testutils.GetTestBytes(0)
 
 	dir := "/tmp/test_nutsdb_list_recovery_mixed"
 	defer os.RemoveAll(dir)
@@ -489,12 +483,12 @@
 
 	// RPush 5 elements: [0,1,2,3,4]
 	for i := 0; i < 5; i++ {
-		txPush(t, db, bucket, key, GetTestBytes(i), false, nil, nil)
+		txPush(t, db, bucket, key, testutils.GetTestBytes(i), false, nil, nil)
 	}
 
 	// LPush 2 elements: [98,99,0,1,2,3,4]
-	txPush(t, db, bucket, key, GetTestBytes(99), true, nil, nil)
-	txPush(t, db, bucket, key, GetTestBytes(98), true, nil, nil)
+	txPush(t, db, bucket, key, testutils.GetTestBytes(99), true, nil, nil)
+	txPush(t, db, bucket, key, testutils.GetTestBytes(98), true, nil, nil)
 
 	// Close and reopen
 	err = db.Close()
@@ -507,8 +501,8 @@
 	// Verify recovered state - should have 7 elements
 	txLSize(t, db, bucket, key, 7, nil)
 	txLRange(t, db, bucket, key, 0, -1, 7, [][]byte{
-		GetTestBytes(98), GetTestBytes(99), GetTestBytes(0), GetTestBytes(1),
-		GetTestBytes(2), GetTestBytes(3), GetTestBytes(4),
+		testutils.GetTestBytes(98), testutils.GetTestBytes(99), testutils.GetTestBytes(0), testutils.GetTestBytes(1),
+		testutils.GetTestBytes(2), testutils.GetTestBytes(3), testutils.GetTestBytes(4),
 	}, nil)
 }
 
@@ -529,9 +523,9 @@
 
 	// Create multiple lists
 	for listIdx := 0; listIdx < 3; listIdx++ {
-		key := GetTestBytes(listIdx)
+		key := testutils.GetTestBytes(listIdx)
 		for i := 0; i < 5; i++ {
-			txPush(t, db, bucket, key, GetTestBytes(listIdx*100+i), false, nil, nil)
+			txPush(t, db, bucket, key, testutils.GetTestBytes(listIdx*100+i), false, nil, nil)
 		}
 	}
 
@@ -545,12 +539,12 @@
 
 	// Verify all lists recovered correctly
 	for listIdx := 0; listIdx < 3; listIdx++ {
-		key := GetTestBytes(listIdx)
+		key := testutils.GetTestBytes(listIdx)
 		txLSize(t, db, bucket, key, 5, nil)
 
 		expected := make([][]byte, 5)
 		for i := 0; i < 5; i++ {
-			expected[i] = GetTestBytes(listIdx*100 + i)
+			expected[i] = testutils.GetTestBytes(listIdx*100 + i)
 		}
 		txLRange(t, db, bucket, key, 0, -1, 5, expected, nil)
 	}
