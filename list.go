--- conflicted
+++ resolved
@@ -194,13 +194,7 @@
 	return nil
 }
 
-<<<<<<< HEAD
 func (l *List) LPop(key string) (*data.Record, error) {
-	item, err := l.LPeek(key)
-	if err != nil {
-		return nil, err
-=======
-func (l *List) LPop(key string) (*Record, error) {
 	if l.IsExpire(key) {
 		return nil, ErrListNotFound
 	}
@@ -214,7 +208,6 @@
 	item, ok := list.PopMin()
 	if !ok {
 		return nil, ErrEmptyList
->>>>>>> 64f61bcd
 	}
 
 	// After LPop, Head should point to the next element's position
@@ -224,13 +217,7 @@
 }
 
 // RPop removes and returns the last element of the list stored at key.
-<<<<<<< HEAD
 func (l *List) RPop(key string) (*data.Record, error) {
-	item, err := l.RPeek(key)
-	if err != nil {
-		return nil, err
-=======
-func (l *List) RPop(key string) (*Record, error) {
 	if l.IsExpire(key) {
 		return nil, ErrListNotFound
 	}
@@ -244,7 +231,6 @@
 	item, ok := list.PopMax()
 	if !ok {
 		return nil, ErrEmptyList
->>>>>>> 64f61bcd
 	}
 
 	// After RPop, Tail should point to the next element's position
