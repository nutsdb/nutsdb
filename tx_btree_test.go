--- conflicted
+++ resolved
@@ -18,21 +18,14 @@
 	"errors"
 	"fmt"
 	"math"
-<<<<<<< HEAD
+	"path/filepath"
 	"sync"
-=======
-	"path/filepath"
->>>>>>> 1f27a0c7
 	"testing"
 	"time"
 
 	"github.com/nutsdb/nutsdb/internal/core"
 	"github.com/nutsdb/nutsdb/internal/testutils"
-<<<<<<< HEAD
 	"github.com/nutsdb/nutsdb/internal/ttl"
-=======
-	"github.com/nutsdb/nutsdb/internal/ttl/clock"
->>>>>>> 1f27a0c7
 	"github.com/stretchr/testify/assert"
 	"github.com/stretchr/testify/require"
 	"github.com/xujiajun/utils/strconv2"
@@ -99,11 +92,7 @@
 func TestTx_GetAll_GetKeys_GetValues(t *testing.T) {
 	bucket := "bucket"
 
-<<<<<<< HEAD
 	runNutsDBTestWithMockClock(t, nil, func(t *testing.T, db *DB, mc ttl.Clock) {
-=======
-	runNutsDBTestWithMockClock(t, nil, func(t *testing.T, db *DB, mc clock.Clock) {
->>>>>>> 1f27a0c7
 		txCreateBucket(t, db, DataStructureBTree, bucket, nil)
 
 		txGetAll(t, db, bucket, nil, nil, nil)
@@ -870,214 +859,6 @@
 	})
 }
 
-func TestTx_ExpiredDeletion(t *testing.T) {
-	bucket := "bucket"
-
-	t.Run("expired deletion", func(t *testing.T) {
-<<<<<<< HEAD
-		runNutsDBTestWithMockClock(t, nil, func(t *testing.T, db *DB, mc ttl.Clock) {
-=======
-		runNutsDBTestWithMockClock(t, nil, func(t *testing.T, db *DB, mc clock.Clock) {
->>>>>>> 1f27a0c7
-			txCreateBucket(t, db, DataStructureBTree, bucket, nil)
-
-			txPut(t, db, bucket, testutils.GetTestBytes(0), testutils.GetTestBytes(0), 1, nil, nil)
-			txPut(t, db, bucket, testutils.GetTestBytes(1), testutils.GetTestBytes(1), 2, nil, nil)
-			txPut(t, db, bucket, testutils.GetTestBytes(2), testutils.GetTestBytes(2), 3, nil, nil)
-			txGet(t, db, bucket, testutils.GetTestBytes(0), testutils.GetTestBytes(0), nil)
-			txGet(t, db, bucket, testutils.GetTestBytes(1), testutils.GetTestBytes(1), nil)
-			txGet(t, db, bucket, testutils.GetTestBytes(2), testutils.GetTestBytes(2), nil)
-
-			txDel(t, db, bucket, testutils.GetTestBytes(2), nil)
-
-			mc.AdvanceTime(1100 * time.Millisecond)
-
-			// this entry will be deleted
-			txGet(t, db, bucket, testutils.GetTestBytes(0), nil, ErrKeyNotFound)
-			// this entry still alive
-			txGet(t, db, bucket, testutils.GetTestBytes(1), testutils.GetTestBytes(1), nil)
-
-			mc.AdvanceTime(1 * time.Second)
-
-			// this entry will be deleted
-			txGet(t, db, bucket, testutils.GetTestBytes(1), nil, ErrKeyNotFound)
-
-			r, ok := db.Index.BTree.GetWithDefault(1).Find(testutils.GetTestBytes(0))
-			require.Nil(t, r)
-			require.False(t, ok)
-
-			r, ok = db.Index.BTree.GetWithDefault(1).Find(testutils.GetTestBytes(1))
-			require.Nil(t, r)
-			require.False(t, ok)
-		})
-	})
-
-	t.Run("update expire time", func(t *testing.T) {
-<<<<<<< HEAD
-		runNutsDBTestWithMockClock(t, nil, func(t *testing.T, db *DB, mc ttl.Clock) {
-=======
-		runNutsDBTestWithMockClock(t, nil, func(t *testing.T, db *DB, mc clock.Clock) {
->>>>>>> 1f27a0c7
-			txCreateBucket(t, db, DataStructureBTree, bucket, nil)
-
-			txPut(t, db, bucket, testutils.GetTestBytes(0), testutils.GetTestBytes(0), 1, nil, nil)
-			mc.AdvanceTime(500 * time.Millisecond)
-
-			// reset expire time
-			txPut(t, db, bucket, testutils.GetTestBytes(0), testutils.GetTestBytes(0), 3, nil, nil)
-			mc.AdvanceTime(1 * time.Second)
-			txGet(t, db, bucket, testutils.GetTestBytes(0), testutils.GetTestBytes(0), nil)
-
-			mc.AdvanceTime(3 * time.Second)
-			txGet(t, db, bucket, testutils.GetTestBytes(0), nil, ErrKeyNotFound)
-		})
-	})
-
-	t.Run("persist expire time", func(t *testing.T) {
-<<<<<<< HEAD
-		runNutsDBTestWithMockClock(t, nil, func(t *testing.T, db *DB, mc ttl.Clock) {
-=======
-		runNutsDBTestWithMockClock(t, nil, func(t *testing.T, db *DB, mc clock.Clock) {
->>>>>>> 1f27a0c7
-			txCreateBucket(t, db, DataStructureBTree, bucket, nil)
-
-			txPut(t, db, bucket, testutils.GetTestBytes(0), testutils.GetTestBytes(0), 1, nil, nil)
-			mc.AdvanceTime(500 * time.Millisecond)
-
-			// persist expire time
-			txPut(t, db, bucket, testutils.GetTestBytes(0), testutils.GetTestBytes(0), Persistent, nil, nil)
-			mc.AdvanceTime(1 * time.Second)
-			txGet(t, db, bucket, testutils.GetTestBytes(0), testutils.GetTestBytes(0), nil)
-
-			mc.AdvanceTime(3 * time.Second)
-			txGet(t, db, bucket, testutils.GetTestBytes(0), testutils.GetTestBytes(0), nil)
-		})
-	})
-
-	t.Run("expired deletion when open", func(t *testing.T) {
-		// This test uses MockClock to test TTL behavior across database restarts
-<<<<<<< HEAD
-		mc := ttl.NewMockClock(time.Now().UnixMilli())
-		opts := DefaultOptions
-		opts.Dir = NutsDBTestDirPath
-=======
-		mc := clock.NewMockClock(time.Now().UnixMilli())
-		opts := DefaultOptions
-		opts.Dir = filepath.Join(t.TempDir(), "nutsdb-test")
->>>>>>> 1f27a0c7
-		opts.Clock = mc
-		defer removeDir(opts.Dir)
-
-		db, err := Open(opts)
-		require.NoError(t, err)
-
-		txCreateBucket(t, db, DataStructureBTree, bucket, nil)
-
-		txPut(t, db, bucket, testutils.GetTestBytes(0), testutils.GetTestBytes(0), 1, nil, nil)
-		txPut(t, db, bucket, testutils.GetTestBytes(1), testutils.GetTestBytes(1), 3, nil, nil)
-		txPut(t, db, bucket, testutils.GetTestBytes(2), testutils.GetTestBytes(2), 3, nil, nil)
-		txPut(t, db, bucket, testutils.GetTestBytes(3), testutils.GetTestBytes(3), Persistent, nil, nil)
-		txPut(t, db, bucket, testutils.GetTestBytes(4), testutils.GetTestBytes(4), Persistent, nil, nil)
-		txPut(t, db, bucket, testutils.GetTestBytes(5), testutils.GetTestBytes(5), 5, nil, nil)
-		txPut(t, db, bucket, testutils.GetTestBytes(1), testutils.GetTestBytes(1), Persistent, nil, nil)
-		txDel(t, db, bucket, testutils.GetTestBytes(5), nil)
-
-		require.NoError(t, db.Close())
-
-		mc.AdvanceTime(1100 * time.Millisecond)
-
-		// Reopen with the same MockClock
-		db, err = Open(opts)
-		require.NoError(t, err)
-		defer func() {
-			if !db.IsClose() {
-				require.NoError(t, db.Close())
-			}
-		}()
-
-		txGet(t, db, bucket, testutils.GetTestBytes(0), nil, ErrKeyNotFound)
-		txGet(t, db, bucket, testutils.GetTestBytes(1), testutils.GetTestBytes(1), nil)
-		txGet(t, db, bucket, testutils.GetTestBytes(2), testutils.GetTestBytes(2), nil)
-		txGet(t, db, bucket, testutils.GetTestBytes(5), nil, ErrKeyNotFound)
-
-		mc.AdvanceTime(2 * time.Second)
-
-		txGet(t, db, bucket, testutils.GetTestBytes(1), testutils.GetTestBytes(1), nil)
-		txGet(t, db, bucket, testutils.GetTestBytes(2), testutils.GetTestBytes(2), ErrKeyNotFound)
-
-		mc.AdvanceTime(2 * time.Second)
-		// this entry should be persistent
-		txGet(t, db, bucket, testutils.GetTestBytes(1), testutils.GetTestBytes(1), nil)
-		txGet(t, db, bucket, testutils.GetTestBytes(3), testutils.GetTestBytes(3), nil)
-		txGet(t, db, bucket, testutils.GetTestBytes(4), testutils.GetTestBytes(4), nil)
-	})
-
-	t.Run("expire deletion when merge", func(t *testing.T) {
-		opts := DefaultOptions
-		opts.SegmentSize = 1 * 100
-<<<<<<< HEAD
-		runNutsDBTestWithMockClock(t, &opts, func(t *testing.T, db *DB, mc ttl.Clock) {
-=======
-		runNutsDBTestWithMockClock(t, &opts, func(t *testing.T, db *DB, mc clock.Clock) {
->>>>>>> 1f27a0c7
-			bucket := "bucket"
-			txCreateBucket(t, db, DataStructureBTree, bucket, nil)
-
-			txPut(t, db, bucket, testutils.GetTestBytes(0), testutils.GetTestBytes(0), Persistent, nil, nil)
-			txPut(t, db, bucket, testutils.GetTestBytes(1), testutils.GetTestBytes(1), Persistent, nil, nil)
-			txPut(t, db, bucket, testutils.GetTestBytes(2), testutils.GetTestBytes(2), 1, nil, nil)
-
-			mc.AdvanceTime(1100 * time.Millisecond)
-
-			require.NoError(t, db.Merge())
-
-			txGet(t, db, bucket, testutils.GetTestBytes(0), testutils.GetTestBytes(0), nil)
-			txGet(t, db, bucket, testutils.GetTestBytes(1), testutils.GetTestBytes(1), nil)
-			txGet(t, db, bucket, testutils.GetTestBytes(2), nil, ErrKeyNotFound)
-
-			r, ok := db.Index.BTree.GetWithDefault(1).Find(testutils.GetTestBytes(2))
-			require.Nil(t, r)
-			require.False(t, ok)
-		})
-	})
-
-	t.Run("expire deletion with batch processing", func(t *testing.T) {
-		opts := DefaultOptions
-<<<<<<< HEAD
-		runNutsDBTestWithMockClock(t, &opts, func(t *testing.T, db *DB, mc ttl.Clock) {
-=======
-		opts.ExpiredDeleteType = TimeHeap
-		runNutsDBTestWithMockClock(t, &opts, func(t *testing.T, db *DB, mc clock.Clock) {
->>>>>>> 1f27a0c7
-			txCreateBucket(t, db, DataStructureBTree, bucket, nil)
-			txPut(t, db, bucket, testutils.GetTestBytes(0), testutils.GetTestBytes(0), 1, nil, nil)
-			txPut(t, db, bucket, testutils.GetTestBytes(1), testutils.GetTestBytes(1), 2, nil, nil)
-			txGet(t, db, bucket, testutils.GetTestBytes(0), testutils.GetTestBytes(0), nil)
-			txGet(t, db, bucket, testutils.GetTestBytes(1), testutils.GetTestBytes(1), nil)
-
-			mc.AdvanceTime(1100 * time.Millisecond)
-
-			// this entry will be deleted
-			txGet(t, db, bucket, testutils.GetTestBytes(0), nil, ErrKeyNotFound)
-			// this entry still alive
-			txGet(t, db, bucket, testutils.GetTestBytes(1), testutils.GetTestBytes(1), nil)
-
-			mc.AdvanceTime(1 * time.Second)
-
-			// this entry will be deleted
-			txGet(t, db, bucket, testutils.GetTestBytes(1), nil, ErrKeyNotFound)
-
-			r, ok := db.Index.BTree.GetWithDefault(1).Find(testutils.GetTestBytes(0))
-			require.Nil(t, r)
-			require.False(t, ok)
-
-			r, ok = db.Index.BTree.GetWithDefault(1).Find(testutils.GetTestBytes(1))
-			require.Nil(t, r)
-			require.False(t, ok)
-		})
-	})
-}
-
 func TestTx_GetMaxOrMinKey(t *testing.T) {
 	bucket := "bucket"
 	t.Run("general key test", func(t *testing.T) {
@@ -1105,28 +886,6 @@
 		})
 	})
 
-	t.Run("test expire", func(t *testing.T) {
-<<<<<<< HEAD
-		runNutsDBTestWithMockClock(t, nil, func(t *testing.T, db *DB, mc ttl.Clock) {
-=======
-		runNutsDBTestWithMockClock(t, nil, func(t *testing.T, db *DB, mc clock.Clock) {
->>>>>>> 1f27a0c7
-			txCreateBucket(t, db, DataStructureBTree, bucket, nil)
-			keya := []byte("A")
-			keyb := []byte("B")
-			keyc := []byte("C")
-			txPut(t, db, bucket, keya, keya, 1, nil, nil)
-			txPut(t, db, bucket, keyb, keyb, Persistent, nil, nil)
-			txPut(t, db, bucket, keyc, keyc, 3, nil, nil)
-
-			txGetMaxOrMinKey(t, db, bucket, false, keya, nil)
-			txGetMaxOrMinKey(t, db, bucket, true, keyc, nil)
-			mc.AdvanceTime(1500 * time.Millisecond)
-			txGetMaxOrMinKey(t, db, bucket, false, keyb, nil)
-			mc.AdvanceTime(2000 * time.Millisecond)
-			txGetMaxOrMinKey(t, db, bucket, true, keyb, nil)
-		})
-	})
 }
 
 func TestTx_updateOrPut(t *testing.T) {
@@ -1236,24 +995,6 @@
 		})
 	})
 
-	t.Run("operations on expired key", func(t *testing.T) {
-<<<<<<< HEAD
-		runNutsDBTestWithMockClock(t, nil, func(t *testing.T, db *DB, mc ttl.Clock) {
-=======
-		runNutsDBTestWithMockClock(t, nil, func(t *testing.T, db *DB, mc clock.Clock) {
->>>>>>> 1f27a0c7
-			txCreateBucket(t, db, DataStructureBTree, bucket, nil)
-
-			txPut(t, db, bucket, key, []byte("1"), 1, nil, nil)
-
-			mc.AdvanceTime(2 * time.Second)
-
-			txIncrement(t, db, bucket, key, ErrKeyNotFound, nil)
-			txIncrementBy(t, db, bucket, key, 12, ErrKeyNotFound, nil)
-			txDecrement(t, db, bucket, key, ErrKeyNotFound, nil)
-			txDecrementBy(t, db, bucket, key, 12, ErrKeyNotFound, nil)
-		})
-	})
 }
 
 func TestTx_PutIfNotExistsAndPutIfExists(t *testing.T) {
@@ -1381,11 +1122,7 @@
 	})
 
 	t.Run("expired test", func(t *testing.T) {
-<<<<<<< HEAD
 		runNutsDBTestWithMockClock(t, nil, func(t *testing.T, db *DB, mc ttl.Clock) {
-=======
-		runNutsDBTestWithMockClock(t, nil, func(t *testing.T, db *DB, mc clock.Clock) {
->>>>>>> 1f27a0c7
 			txCreateBucket(t, db, DataStructureBTree, bucket, nil)
 			txPut(t, db, bucket, testutils.GetTestBytes(1), val, 1, nil, nil)
 			mc.AdvanceTime(3 * time.Second)
@@ -1415,44 +1152,12 @@
 	})
 
 	t.Run("expired test", func(t *testing.T) {
-<<<<<<< HEAD
 		runNutsDBTestWithMockClock(t, nil, func(t *testing.T, db *DB, mc ttl.Clock) {
-=======
-		runNutsDBTestWithMockClock(t, nil, func(t *testing.T, db *DB, mc clock.Clock) {
->>>>>>> 1f27a0c7
 			txCreateBucket(t, db, DataStructureBTree, bucket, nil)
 			txPut(t, db, bucket, testutils.GetTestBytes(1), val, 1, nil, nil)
 			mc.AdvanceTime(3 * time.Second)
 			txGetSet(t, db, bucket, testutils.GetTestBytes(1), newVal, nil, ErrKeyNotFound)
 		})
-	})
-}
-
-func TestTx_GetTTLAndPersist(t *testing.T) {
-	bucket := "bucket1"
-	key := []byte("key1")
-	value := []byte("value1")
-<<<<<<< HEAD
-	runNutsDBTestWithMockClock(t, nil, func(t *testing.T, db *DB, mc ttl.Clock) {
-=======
-	runNutsDBTestWithMockClock(t, nil, func(t *testing.T, db *DB, mc clock.Clock) {
->>>>>>> 1f27a0c7
-		txGetTTL(t, db, bucket, key, 0, ErrBucketNotExist)
-
-		txCreateBucket(t, db, DataStructureBTree, bucket, nil)
-
-		txGetTTL(t, db, bucket, key, 0, ErrKeyNotFound)
-		txPersist(t, db, bucket, key, ErrKeyNotFound)
-
-		txPut(t, db, bucket, key, value, 1, nil, nil)
-		mc.AdvanceTime(2 * time.Second) // Wait till value to expire
-		txGetTTL(t, db, bucket, key, 0, ErrKeyNotFound)
-
-		txPut(t, db, bucket, key, value, 100, nil, nil)
-		txGetTTL(t, db, bucket, key, 100, nil)
-
-		txPersist(t, db, bucket, key, nil)
-		txGetTTL(t, db, bucket, key, -1, nil)
 	})
 }
 
@@ -1610,8 +1315,7 @@
 
 	t.Run("empty bucket query after restart", func(t *testing.T) {
 		opts := DefaultOptions
-
-		opts.Dir = filepath.Join(t.TempDir(), "nutsdb_empty_bucket_restart_test")
+		opts.Dir = "/tmp/nutsdb_empty_bucket_restart_test"
 
 		runNutsDBTest(t, &opts, func(t *testing.T, db *DB) {
 			// Create empty bucket
@@ -1719,11 +1423,7 @@
 	})
 
 	t.Run("expired test", func(t *testing.T) {
-<<<<<<< HEAD
 		runNutsDBTestWithMockClock(t, nil, func(t *testing.T, db *DB, mc ttl.Clock) {
-=======
-		runNutsDBTestWithMockClock(t, nil, func(t *testing.T, db *DB, mc clock.Clock) {
->>>>>>> 1f27a0c7
 			txCreateBucket(t, db, DataStructureBTree, bucket, nil)
 			txPut(t, db, bucket, testutils.GetTestBytes(1), val, 1, nil, nil)
 			mc.AdvanceTime(3 * time.Second)
@@ -2155,417 +1855,6 @@
 		})
 }
 
-func TestTx_RecordExpired(t *testing.T) {
-	t.Run("test PutIfExists", func(t *testing.T) {
-<<<<<<< HEAD
-		runNutsDBTestWithMockClock(t, nil, func(t *testing.T, db *DB, mc ttl.Clock) {
-=======
-		runNutsDBTestWithMockClock(t, nil, func(t *testing.T, db *DB, mc clock.Clock) {
->>>>>>> 1f27a0c7
-			r := require.New(t)
-			bucket := `1`
-			key := []byte("k")
-			v1 := []byte("v1")
-			v2 := []byte("v2")
-			txCreateBucket(t, db, DataStructureBTree, bucket, nil)
-			txPut(t, db, bucket, key, v1, 1, nil, nil)
-			mc.AdvanceTime(100 * time.Millisecond)
-			r.NoError(db.Update(func(tx *Tx) (err error) {
-				r.NoError(tx.PutIfExists(bucket, key, v2, 1))
-				return
-			}))
-			txGet(t, db, bucket, key, v2, nil)
-			mc.AdvanceTime(100 * time.Millisecond)
-			r.NoError(db.Update(func(tx *Tx) (err error) {
-				r.NoError(tx.PutIfExists(bucket, key, v2, 1))
-				return
-			}))
-			mc.AdvanceTime(1200 * time.Millisecond)
-			r.NoError(db.Update(func(tx *Tx) (err error) {
-				r.Equal(ErrNotFoundKey, tx.PutIfExists(bucket, key, v2, 1))
-				return
-			}))
-		})
-	})
-
-	t.Run("test PutIfNotExists", func(t *testing.T) {
-<<<<<<< HEAD
-		runNutsDBTestWithMockClock(t, nil, func(t *testing.T, db *DB, mc ttl.Clock) {
-=======
-		runNutsDBTestWithMockClock(t, nil, func(t *testing.T, db *DB, mc clock.Clock) {
->>>>>>> 1f27a0c7
-			r := require.New(t)
-			bucket := `1`
-			key := []byte("k")
-			v1 := []byte("v1")
-			v2 := []byte("v2")
-			txCreateBucket(t, db, DataStructureBTree, bucket, nil)
-			txPut(t, db, bucket, key, v1, 1, nil, nil)
-			mc.AdvanceTime(100 * time.Millisecond)
-			r.NoError(db.Update(func(tx *Tx) (err error) {
-				r.NoError(tx.PutIfNotExists(bucket, key, v2, 1))
-				return
-			}))
-			txGet(t, db, bucket, key, v1, nil)
-			mc.AdvanceTime(1100 * time.Millisecond)
-			r.NoError(db.Update(func(tx *Tx) (err error) {
-				r.NoError(tx.PutIfNotExists(bucket, key, v2, 1))
-				return
-			}))
-			txGet(t, db, bucket, key, v2, nil)
-		})
-	})
-}
-
-func TestTx_NewTTLReturnError(t *testing.T) {
-	runNutsDBTest(t, nil, func(t *testing.T, db *DB) {
-		r := require.New(t)
-		bucket := `1`
-		key := []byte("k")
-		v := []byte("v")
-		txCreateBucket(t, db, DataStructureBTree, bucket, nil)
-		txPut(t, db, bucket, key, v, 1, nil, nil)
-		expectErr := errors.New("test error")
-		err = db.Update(func(tx *Tx) error {
-			return tx.update(
-				bucket,
-				key,
-				func(b []byte) ([]byte, error) {
-					return b, nil
-				},
-				func(u uint32) (uint32, error) {
-					return 0, expectErr
-				})
-		})
-		r.Equal(expectErr, err)
-	})
-}
-
-// TestTx_Delete_NoRecursiveCallback tests that Delete operation does not trigger recursive TTL callbacks
-// This test verifies the fix for the infinite recursion issue where:
-// 1. Timer expires and triggers callback
-// 2. Callback calls Delete which uses Find
-// 3. Find triggers another callback (infinite loop)
-// The fix uses FindForVerification in Delete to avoid triggering callbacks
-func TestTx_Delete_NoRecursiveCallback(t *testing.T) {
-	bucket := "bucket"
-	key := testutils.GetTestBytes(0)
-	value := []byte("value")
-
-	t.Run("delete expired key should not trigger recursive callback", func(t *testing.T) {
-		runNutsDBTestWithMockClock(t, nil, func(t *testing.T, db *DB, mc ttl.Clock) {
-			r := require.New(t)
-			txCreateBucket(t, db, DataStructureBTree, bucket, nil)
-
-			// Track callback invocations
-			callbackCount := int32(0)
-
-			// Put a key with TTL
-			txPut(t, db, bucket, key, value, 1, nil, nil)
-
-			// Advance time to expire the key
-			mc.AdvanceTime(1100 * time.Millisecond)
-
-			// Manually trigger delete (simulating what handleExpiredKeyAsync does)
-			err := db.Update(func(tx *Tx) error {
-				// Get the index
-				idx, ok := db.Index.BTree.exist(1) // bucketId = 1
-				r.True(ok)
-
-				// Use FindForVerification - should NOT trigger callback
-				record, found := idx.FindForVerification(key)
-				r.True(found)
-				r.NotNil(record)
-
-				// Verify the record is actually expired
-				r.True(db.ttlService.GetChecker().IsExpired(record.TTL, record.Timestamp))
-
-				return nil
-			})
-			r.NoError(err)
-
-			// Verify callback was not triggered during delete
-			// In the old implementation, this would cause infinite recursion
-			r.Equal(int32(0), callbackCount)
-
-			// Verify key is actually deleted
-			txGet(t, db, bucket, key, nil, ErrKeyNotFound)
-		})
-	})
-
-	t.Run("delete non-expired key should work normally", func(t *testing.T) {
-		runNutsDBTestWithMockClock(t, nil, func(t *testing.T, db *DB, mc ttl.Clock) {
-			r := require.New(t)
-			txCreateBucket(t, db, DataStructureBTree, bucket, nil)
-
-			txPut(t, db, bucket, key, value, 10, nil, nil)
-
-			// Delete before expiration
-			err := db.Update(func(tx *Tx) error {
-				idx, ok := db.Index.BTree.exist(1)
-				r.True(ok)
-
-				// FindForVerification should return the record
-				record, found := idx.FindForVerification(key)
-				r.True(found)
-				r.NotNil(record)
-
-				// Record should not be expired
-				r.False(db.ttlService.GetChecker().IsExpired(record.TTL, record.Timestamp))
-
-				return tx.Delete(bucket, key)
-			})
-			r.NoError(err)
-
-			txGet(t, db, bucket, key, nil, ErrKeyNotFound)
-		})
-	})
-
-	t.Run("timestamp verification prevents wrong deletion", func(t *testing.T) {
-		runNutsDBTestWithMockClock(t, nil, func(t *testing.T, db *DB, mc ttl.Clock) {
-			r := require.New(t)
-			txCreateBucket(t, db, DataStructureBTree, bucket, nil)
-
-			// Put key with TTL=1s
-			txPut(t, db, bucket, key, []byte("value1"), 1, nil, nil)
-
-			// Get the original timestamp
-			var originalTimestamp uint64
-			err := db.View(func(tx *Tx) error {
-				idx, ok := db.Index.BTree.exist(1)
-				r.True(ok)
-				record, found := idx.FindForVerification(key)
-				r.True(found)
-				originalTimestamp = record.Timestamp
-				return nil
-			})
-			r.NoError(err)
-
-			// Advance time to expire
-			mc.AdvanceTime(1100 * time.Millisecond)
-
-			// Before async delete executes, key is updated with new value
-			txPut(t, db, bucket, key, []byte("value2"), 10, nil, nil)
-
-			// Get the new timestamp
-			var newTimestamp uint64
-			err = db.View(func(tx *Tx) error {
-				idx, ok := db.Index.BTree.exist(1)
-				r.True(ok)
-				record, found := idx.FindForVerification(key)
-				r.True(found)
-				newTimestamp = record.Timestamp
-				return nil
-			})
-			r.NoError(err)
-
-			// Timestamps should be different
-			r.NotEqual(originalTimestamp, newTimestamp)
-
-			// Simulate async delete with old timestamp
-			err = db.Update(func(tx *Tx) error {
-				idx, ok := db.Index.BTree.exist(1)
-				r.True(ok)
-
-				record, found := idx.FindForVerification(key)
-				r.True(found)
-
-				// Timestamp verification: should NOT delete because timestamps don't match
-				if record.Timestamp == originalTimestamp {
-					return tx.Delete(bucket, key)
-				}
-				return nil
-			})
-			r.NoError(err)
-
-			// Key should still exist with new value
-			txGet(t, db, bucket, key, []byte("value2"), nil)
-		})
-	})
-
-	t.Run("FindForVerification returns expired record without callback", func(t *testing.T) {
-		runNutsDBTestWithMockClock(t, nil, func(t *testing.T, db *DB, mc ttl.Clock) {
-			r := require.New(t)
-			txCreateBucket(t, db, DataStructureBTree, bucket, nil)
-
-			txPut(t, db, bucket, key, value, 1, nil, nil)
-
-			// Advance time to expire
-			mc.AdvanceTime(1100 * time.Millisecond)
-
-			err := db.View(func(tx *Tx) error {
-				idx, ok := db.Index.BTree.exist(1)
-				r.True(ok)
-
-				// FindForVerification should return the expired record
-				record, found := idx.FindForVerification(key)
-				r.True(found, "FindForVerification should return expired record")
-				r.NotNil(record)
-
-				// Verify it's actually expired
-				r.True(db.ttlService.GetChecker().IsExpired(record.TTL, record.Timestamp))
-
-				// Compare with Find - should return nil (triggers callback and filters)
-				record2, found2 := idx.Find(key)
-				r.False(found2, "Find should not return expired record")
-				r.Nil(record2)
-
-				return nil
-			})
-			r.NoError(err)
-		})
-	})
-
-	t.Run("concurrent delete operations with FindForVerification", func(t *testing.T) {
-		runNutsDBTestWithMockClock(t, nil, func(t *testing.T, db *DB, mc ttl.Clock) {
-			txCreateBucket(t, db, DataStructureBTree, bucket, nil)
-
-			// Put multiple keys with TTL
-			for i := 0; i < 10; i++ {
-				k := testutils.GetTestBytes(i)
-				txPut(t, db, bucket, k, value, 1, nil, nil)
-			}
-
-			// Advance time to expire all keys
-			mc.AdvanceTime(1100 * time.Millisecond)
-
-			// Simulate concurrent delete operations
-			var wg sync.WaitGroup
-			for i := 0; i < 10; i++ {
-				wg.Add(1)
-				go func(index int) {
-					defer wg.Done()
-					k := testutils.GetTestBytes(index)
-
-					_ = db.Update(func(tx *Tx) error {
-						idx, ok := db.Index.BTree.exist(1)
-						if !ok {
-							return nil
-						}
-
-						// Use FindForVerification - no recursive callbacks
-						record, found := idx.FindForVerification(k)
-						if !found {
-							return nil
-						}
-
-						if db.ttlService.GetChecker().IsExpired(record.TTL, record.Timestamp) {
-							return tx.Delete(bucket, k)
-						}
-						return nil
-					})
-				}(i)
-			}
-
-			wg.Wait()
-
-			// Verify all keys are deleted
-			for i := 0; i < 10; i++ {
-				k := testutils.GetTestBytes(i)
-				txGet(t, db, bucket, k, nil, ErrKeyNotFound)
-			}
-		})
-	})
-}
-
-// TestTx_Delete_FindVsFindForVerification compares behavior of Find and FindForVerification
-func TestTx_Delete_FindVsFindForVerification(t *testing.T) {
-	bucket := "bucket"
-	key := testutils.GetTestBytes(0)
-	value := []byte("value")
-
-	t.Run("Find triggers callback, FindForVerification does not", func(t *testing.T) {
-		runNutsDBTestWithMockClock(t, nil, func(t *testing.T, db *DB, mc ttl.Clock) {
-			r := require.New(t)
-			txCreateBucket(t, db, DataStructureBTree, bucket, nil)
-
-			txPut(t, db, bucket, key, value, 1, nil, nil)
-
-			// Advance time to expire
-			mc.AdvanceTime(1100 * time.Millisecond)
-
-			err := db.View(func(tx *Tx) error {
-				idx, ok := db.Index.BTree.exist(1)
-				r.True(ok)
-
-				// Test 1: FindForVerification returns expired record
-				record1, found1 := idx.FindForVerification(key)
-				r.True(found1, "FindForVerification should find expired key")
-				r.NotNil(record1)
-				r.Equal(value, record1.Value)
-
-				// Test 2: Find filters out expired record (and triggers callback)
-				record2, found2 := idx.Find(key)
-				r.False(found2, "Find should filter expired key")
-				r.Nil(record2)
-
-				// Test 3: FindForVerification still works after Find
-				record3, found3 := idx.FindForVerification(key)
-				r.True(found3, "FindForVerification should still find key after Find")
-				r.NotNil(record3)
-
-				return nil
-			})
-			r.NoError(err)
-		})
-	})
-
-	t.Run("both methods return same result for non-expired key", func(t *testing.T) {
-		runNutsDBTestWithMockClock(t, nil, func(t *testing.T, db *DB, mc ttl.Clock) {
-			r := require.New(t)
-			txCreateBucket(t, db, DataStructureBTree, bucket, nil)
-
-			txPut(t, db, bucket, key, value, 10, nil, nil)
-
-			err := db.View(func(tx *Tx) error {
-				idx, ok := db.Index.BTree.exist(1)
-				r.True(ok)
-
-				// Both should return the record
-				record1, found1 := idx.FindForVerification(key)
-				r.True(found1)
-				r.NotNil(record1)
-
-				record2, found2 := idx.Find(key)
-				r.True(found2)
-				r.NotNil(record2)
-
-				// Should be the same record
-				r.Equal(record1.Value, record2.Value)
-				r.Equal(record1.Timestamp, record2.Timestamp)
-				r.Equal(record1.TTL, record2.TTL)
-
-				return nil
-			})
-			r.NoError(err)
-		})
-	})
-
-	t.Run("FindForVerification returns nil for non-existent key", func(t *testing.T) {
-		runNutsDBTest(t, nil, func(t *testing.T, db *DB) {
-			r := require.New(t)
-			txCreateBucket(t, db, DataStructureBTree, bucket, nil)
-
-			err := db.View(func(tx *Tx) error {
-				idx, ok := db.Index.BTree.exist(1)
-				r.True(ok)
-
-				// Both should return nil for non-existent key
-				record1, found1 := idx.FindForVerification(key)
-				r.False(found1)
-				r.Nil(record1)
-
-				record2, found2 := idx.Find(key)
-				r.False(found2)
-				r.Nil(record2)
-
-				return nil
-			})
-			r.NoError(err)
-		})
-	})
-}
-
 func TestTx_TTL_PutGetDelete(t *testing.T) {
 	bucket := "bucket"
 
@@ -2657,7 +1946,7 @@
 		// This test uses MockClock to test TTL behavior across database restarts
 		mc := ttl.NewMockClock(time.Now().UnixMilli())
 		opts := DefaultOptions
-		opts.Dir = NutsDBTestDirPath
+		opts.Dir = filepath.Join(t.TempDir(), "test-expired-deletion when-open")
 		opts.Clock = mc
 		defer removeDir(opts.Dir)
 
@@ -2667,12 +1956,12 @@
 		txCreateBucket(t, db, DataStructureBTree, bucket, nil)
 
 		// Insert keys with different TTLs
-		txPut(t, db, bucket, testutils.GetTestBytes(0), testutils.GetTestBytes(0), 1, nil, nil)  // Will expire
-		txPut(t, db, bucket, testutils.GetTestBytes(1), testutils.GetTestBytes(1), 3, nil, nil)  // Will expire later
-		txPut(t, db, bucket, testutils.GetTestBytes(2), testutils.GetTestBytes(2), 3, nil, nil)  // Will expire later
+		txPut(t, db, bucket, testutils.GetTestBytes(0), testutils.GetTestBytes(0), 1, nil, nil)          // Will expire
+		txPut(t, db, bucket, testutils.GetTestBytes(1), testutils.GetTestBytes(1), 3, nil, nil)          // Will expire later
+		txPut(t, db, bucket, testutils.GetTestBytes(2), testutils.GetTestBytes(2), 3, nil, nil)          // Will expire later
 		txPut(t, db, bucket, testutils.GetTestBytes(3), testutils.GetTestBytes(3), Persistent, nil, nil) // Persistent
 		txPut(t, db, bucket, testutils.GetTestBytes(4), testutils.GetTestBytes(4), Persistent, nil, nil) // Persistent
-		txPut(t, db, bucket, testutils.GetTestBytes(5), testutils.GetTestBytes(5), 5, nil, nil)  // Will expire later
+		txPut(t, db, bucket, testutils.GetTestBytes(5), testutils.GetTestBytes(5), 5, nil, nil)          // Will expire later
 		// Update key 1 to be persistent
 		txPut(t, db, bucket, testutils.GetTestBytes(1), testutils.GetTestBytes(1), Persistent, nil, nil)
 		// Delete key 5
