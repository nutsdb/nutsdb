--- conflicted
+++ resolved
@@ -39,7 +39,7 @@
 
 func (s *rwMgrMMapTestSuite) isFileDescriptorClosed(fd uintptr) error {
 	file := os.NewFile(fd, "")
-	defer file.Close()
+	defer func() { _ = file.Close() }()
 	_, err := file.Stat()
 
 	return err
@@ -292,18 +292,9 @@
 	}
 }
 
-<<<<<<< HEAD
 func TestRWMgrMMapMain(t *testing.T) {
 	if runtime.GOOS == "windows" {
 		t.Skip()
 	}
 	suite.Run(t, new(rwMgrMMapTestSuite))
-=======
-func isFileDescriptorClosed(fd uintptr) error {
-	file := os.NewFile(fd, "")
-	defer func() { _ = file.Close() }()
-	_, err := file.Stat()
-
-	return err
->>>>>>> 13494ff1
 }