// Copyright 2019 The nutsdb Author. All rights reserved.
//
// Licensed under the Apache License, Version 2.0 (the "License");
// you may not use this file except in compliance with the License.
// You may obtain a copy of the License at
//
//     http://www.apache.org/licenses/LICENSE-2.0
//
// Unless required by applicable law or agreed to in writing, software
// distributed under the License is distributed on an "AS IS" BASIS,
// WITHOUT WARRANTIES OR CONDITIONS OF ANY KIND, either express or implied.
// See the License for the specific language governing permissions and
// limitations under the License.

package nutsdb

import (
	"bytes"
	"errors"
	"fmt"
	"io"
	"log"
	"os"
	"path/filepath"
	"runtime"
	"sort"
	"strings"
	"sync"

	"github.com/gofrs/flock"
	"github.com/nutsdb/nutsdb/internal/data"
	"github.com/nutsdb/nutsdb/internal/fileio"
	"github.com/nutsdb/nutsdb/internal/utils"
	"github.com/xujiajun/utils/filesystem"
	"github.com/xujiajun/utils/strconv2"
)

// ScanNoLimit represents the data scan no limit flag
const ScanNoLimit int = -1
const KvWriteChCapacity = 1000
const FLockName = "nutsdb-flock"

type (
	// DB represents a collection of buckets that persist on disk.
	DB struct {
		opt                     Options // the database options
		Index                   *index
		ActiveFile              *DataFile
		MaxFileID               int64
		mu                      sync.RWMutex
		KeyCount                int // total key number ,include expired, deleted, repeated.
		closed                  bool
		isMerging               bool
		fm                      *FileManager
		flock                   *flock.Flock
		commitBuffer            *bytes.Buffer
		mergeStartCh            chan struct{}
		mergeEndCh              chan error
		mergeWorkCloseCh        chan struct{}
		writeCh                 chan *request
		tm                      *ttlManager
		RecordCount             int64 // current valid record count, exclude deleted, repeated
		bm                      *BucketManager
		hintKeyAndRAMIdxModeLru *utils.LRUCache // lru cache for HintKeyAndRAMIdxMode
	}
)

// open returns a newly initialized DB object.
func open(opt Options) (*DB, error) {
	db := &DB{
		MaxFileID:               0,
		opt:                     opt,
		KeyCount:                0,
		closed:                  false,
<<<<<<< HEAD
		Index:                   newIndex(),
		fm:                      NewFileManager(opt.RWMode, opt.MaxFdNumsInCache, opt.CleanFdsCacheThreshold, opt.SegmentSize),
=======
		Index:                   newIndexWithOptions(opt),
		fm:                      newFileManager(opt.RWMode, opt.MaxFdNumsInCache, opt.CleanFdsCacheThreshold, opt.SegmentSize),
>>>>>>> 64f61bcd
		mergeStartCh:            make(chan struct{}),
		mergeEndCh:              make(chan error),
		mergeWorkCloseCh:        make(chan struct{}),
		writeCh:                 make(chan *request, KvWriteChCapacity),
		tm:                      newTTLManager(opt.ExpiredDeleteType),
		hintKeyAndRAMIdxModeLru: utils.NewLruCache(opt.HintKeyAndRAMIdxCacheSize),
	}

	db.commitBuffer = createNewBufferWithSize(int(db.opt.CommitBufferSize))

	if ok := filesystem.PathIsExist(db.opt.Dir); !ok {
		if err := os.MkdirAll(db.opt.Dir, os.ModePerm); err != nil {
			return nil, err
		}
	}

	fileLock := flock.New(filepath.Join(opt.Dir, FLockName))
	if ok, err := fileLock.TryLock(); err != nil {
		return nil, err
	} else if !ok {
		return nil, ErrDirLocked
	}

	db.flock = fileLock

	if bm, err := NewBucketManager(opt.Dir); err == nil {
		db.bm = bm
	} else {
		return nil, err
	}

	if err := db.rebuildBucketManager(); err != nil {
		return nil, fmt.Errorf("db.rebuildBucketManager err:%s", err)
	}

	if err := db.recoverMergeManifest(); err != nil {
		return nil, fmt.Errorf("recover merge manifest: %w", err)
	}

	if err := db.buildIndexes(); err != nil {
		return nil, fmt.Errorf("db.buildIndexes error: %s", err)
	}

	go db.mergeWorker()
	go db.doWrites()
	go db.tm.run()

	return db, nil
}

// Open returns a newly initialized DB object with Option.
func Open(options Options, ops ...Option) (*DB, error) {
	opts := &options
	for _, do := range ops {
		do(opts)
	}
	return open(*opts)
}

// Update executes a function within a managed read/write transaction.
func (db *DB) Update(fn func(tx *Tx) error) error {
	if fn == nil {
		return ErrFn
	}

	return db.managed(true, fn)
}

// View executes a function within a managed read-only transaction.
func (db *DB) View(fn func(tx *Tx) error) error {
	if fn == nil {
		return ErrFn
	}

	return db.managed(false, fn)
}

// Backup copies the database to file directory at the given dir.
func (db *DB) Backup(dir string) error {
	return db.View(func(tx *Tx) error {
		return filesystem.CopyDir(db.opt.Dir, dir)
	})
}

// BackupTarGZ Backup copy the database to writer.
func (db *DB) BackupTarGZ(w io.Writer) error {
	return db.View(func(tx *Tx) error {
		return utils.TarGZCompress(w, db.opt.Dir)
	})
}

// Close releases all db resources.
func (db *DB) Close() error {
	db.mu.Lock()
	defer db.mu.Unlock()

	if db.closed {
		return ErrDBClosed
	}

	db.closed = true

	err := db.release()
	if err != nil {
		return err
	}

	return nil
}

// release set all obj in the db instance to nil
func (db *DB) release() error {
	GCEnable := db.opt.GCWhenClose

	err := db.ActiveFile.rwManager.Release()
	if err != nil {
		return err
	}

	db.Index = nil

	db.ActiveFile = nil

	err = db.fm.Close()

	if err != nil {
		return err
	}

	db.mergeWorkCloseCh <- struct{}{}

	if !db.flock.Locked() {
		return ErrDirUnlocked
	}

	err = db.flock.Unlock()
	if err != nil {
		return err
	}

	db.fm = nil

	db.tm.close()

	if GCEnable {
		runtime.GC()
	}

	return nil
}

func (db *DB) getValueByRecord(record *data.Record) ([]byte, error) {
	if record == nil {
		return nil, ErrRecordIsNil
	}

	if record.Value != nil {
		return record.Value, nil
	}

	// firstly we find data in cache
	if db.getHintKeyAndRAMIdxCacheSize() > 0 {
		if value := db.hintKeyAndRAMIdxModeLru.Get(record); value != nil {
			return value.(*Entry).Value, nil
		}
	}

	dirPath := getDataPath(record.FileID, db.opt.Dir)
	df, err := db.fm.GetDataFile(dirPath, db.opt.SegmentSize)
	if err != nil {
		return nil, err
	}
	defer func(rwManager fileio.RWManager) {
		err := rwManager.Release()
		if err != nil {
			return
		}
	}(df.rwManager)

	payloadSize := int64(len(record.Key)) + int64(record.ValueSize)
	item, err := df.ReadEntry(int(record.DataPos), payloadSize)
	if err != nil {
		return nil, fmt.Errorf("read err. pos %d, key %s, err %s", record.DataPos, record.Key, err)
	}

	// saved in cache
	if db.getHintKeyAndRAMIdxCacheSize() > 0 {
		db.hintKeyAndRAMIdxModeLru.Add(record, item)
	}

	return item.Value, nil
}

func (db *DB) commitTransaction(tx *Tx) error {
	var err error
	defer func() {
		var panicked bool
		if r := recover(); r != nil {
			// resume normal execution
			panicked = true
		}
		if panicked || err != nil {
			if errRollback := tx.Rollback(); errRollback != nil {
				err = errRollback
			}
		}
	}()

	// commit current tx
	tx.lock()
	tx.setStatusRunning()
	err = tx.Commit()
	if err != nil {
		return err
	}

	return err
}

func (db *DB) writeRequests(reqs []*request) error {
	var err error
	if len(reqs) == 0 {
		return nil
	}

	done := func(err error) {
		for _, r := range reqs {
			r.Err = err
			r.Wg.Done()
		}
	}

	for _, req := range reqs {
		tx := req.tx
		cerr := db.commitTransaction(tx)
		if cerr != nil {
			err = cerr
		}
	}

	done(err)
	return err
}

// MaxBatchCount returns max possible entries in batch
func (db *DB) getMaxBatchCount() int64 {
	return db.opt.MaxBatchCount
}

// MaxBatchSize returns max possible batch size
func (db *DB) getMaxBatchSize() int64 {
	return db.opt.MaxBatchSize
}

func (db *DB) getMaxWriteRecordCount() int64 {
	return db.opt.MaxWriteRecordCount
}

func (db *DB) getHintKeyAndRAMIdxCacheSize() int {
	return db.opt.HintKeyAndRAMIdxCacheSize
}

func (db *DB) doWrites() {
	pendingCh := make(chan struct{}, 1)
	writeRequests := func(reqs []*request) {
		if err := db.writeRequests(reqs); err != nil {
			log.Fatal("writeRequests fail, err=", err)
		}
		<-pendingCh
	}

	reqs := make([]*request, 0, 10)
	var r *request
	var ok bool
	for {
		r, ok = <-db.writeCh
		if !ok {
			goto closedCase
		}

		for {
			reqs = append(reqs, r)

			if len(reqs) >= 3*KvWriteChCapacity {
				pendingCh <- struct{}{} // blocking.
				goto writeCase
			}

			select {
			// Either push to pending, or continue to pick from writeCh.
			case r, ok = <-db.writeCh:
				if !ok {
					goto closedCase
				}
			case pendingCh <- struct{}{}:
				goto writeCase
			}
		}

	closedCase:
		// All the pending request are drained.
		// Don't close the writeCh, because it has be used in several places.
		for {
			select {
			case r = <-db.writeCh:
				reqs = append(reqs, r)
			default:
				pendingCh <- struct{}{} // Push to pending before doing write.
				writeRequests(reqs)
				return
			}
		}

	writeCase:
		go writeRequests(reqs)
		reqs = make([]*request, 0, 10)
	}
}

// setActiveFile sets the ActiveFile (DataFile object).
func (db *DB) setActiveFile() (err error) {
	activeFilePath := getDataPath(db.MaxFileID, db.opt.Dir)
	db.ActiveFile, err = db.fm.GetDataFile(activeFilePath, db.opt.SegmentSize)
	if err != nil {
		return
	}

	db.ActiveFile.fileID = db.MaxFileID

	return nil
}

// getMaxFileIDAndFileIds returns max fileId and fileIds.
func (db *DB) getMaxFileIDAndFileIDs() (maxFileID int64, dataFileIds []int64) {
	userIDs, mergeIDs, err := enumerateDataFileIDs(db.opt.Dir)
	if err != nil {
		return 0, nil
	}

	if len(userIDs) > 0 {
		maxFileID = userIDs[len(userIDs)-1]
	}

	dataFileIds = make([]int64, 0, len(userIDs)+len(mergeIDs))
	dataFileIds = append(dataFileIds, userIDs...)
	dataFileIds = append(dataFileIds, mergeIDs...)

	if len(dataFileIds) > 1 {
		sort.Slice(dataFileIds, func(i, j int) bool { return dataFileIds[i] < dataFileIds[j] })
	}

	if len(dataFileIds) == 0 {
		return maxFileID, nil
	}

	return maxFileID, dataFileIds
}

func (db *DB) parseDataFiles(dataFileIds []int64) (err error) {
	var (
		off      int64
		f        *fileRecovery
		fID      int64
		dataInTx dataInTx
	)

	parseDataInTx := func() error {
		for _, entry := range dataInTx.es {
			// if this bucket is not existed in bucket manager right now
			// its because it already deleted in the feature WAL log.
			// so we can just ignore here.
			bucketId := entry.Meta.BucketId
			if _, err := db.bm.GetBucketById(bucketId); errors.Is(err, ErrBucketNotExist) {
				continue
			}

			record := db.createRecordByModeWithFidAndOff(entry.fid, uint64(entry.off), &entry.Entry)

			if err = db.buildIdxes(record, &entry.Entry); err != nil {
				return err
			}

			db.KeyCount++

		}
		return nil
	}

	readEntriesFromFile := func() error {
		for {
			entry, err := f.readEntry(off)
			if err != nil {
				// whatever which logic branch it will choose, we will release the fd.
				_ = f.release()
				if errors.Is(err, io.EOF) || errors.Is(err, fileio.ErrIndexOutOfBound) || errors.Is(err, io.ErrUnexpectedEOF) || errors.Is(err, ErrEntryZero) || errors.Is(err, ErrHeaderSizeOutOfBounds) {
					break
				}
				if off >= db.opt.SegmentSize {
					break
				}

				return err
			}

			if entry == nil {
				break
			}

			entryWhenRecovery := &EntryWhenRecovery{
				Entry: *entry,
				fid:   fID,
				off:   off,
			}
			if dataInTx.txId == 0 {
				dataInTx.appendEntry(entryWhenRecovery)
				dataInTx.txId = entry.Meta.TxID
				dataInTx.startOff = off
			} else if dataInTx.isSameTx(entryWhenRecovery) {
				dataInTx.appendEntry(entryWhenRecovery)
			}

			if entry.Meta.Status == Committed {
				err := parseDataInTx()
				if err != nil {
					return err
				}
				dataInTx.reset()
				dataInTx.startOff = off
			}

			if !dataInTx.isSameTx(entryWhenRecovery) {
				dataInTx.reset()
				dataInTx.startOff = off
			}

			off += entry.Size()
		}

		if fID == db.MaxFileID {
			db.ActiveFile.ActualSize = off
			db.ActiveFile.writeOff = off
		}

		return nil
	}

	for _, dataID := range dataFileIds {
		off = 0
		fID = dataID

		// Try to load hint file first if enabled
		if db.opt.EnableHintFile {
			hintLoaded, _ := db.loadHintFile(fID)

			if hintLoaded {
				// Hint file loaded successfully, skip scanning data file
				continue
			}
		}

		// Fall back to scanning data file
		dataPath := getDataPath(fID, db.opt.Dir)
		f, err = newFileRecovery(dataPath, db.opt.BufferSizeOfRecovery)
		if err != nil {
			return err
		}
		err = readEntriesFromFile()
		if err != nil {
			return err
		}
	}

	// compute the valid record count and save it in db.RecordCount
	db.RecordCount, err = db.getRecordCount()
	return
}

// loadHintFile loads a single hint file and rebuilds indexes
func (db *DB) loadHintFile(fid int64) (bool, error) {
	hintPath := getHintPath(fid, db.opt.Dir)

	// Check if hint file exists
	if _, err := os.Stat(hintPath); os.IsNotExist(err) {
		return false, nil // Hint file doesn't exist, need to scan data file
	}

	reader := &HintFileReader{}
	if err := reader.Open(hintPath); err != nil {
		return false, nil
	}
	defer func() {
		if err := reader.Close(); err != nil {
			// Log error but don't fail the operation
			log.Printf("Warning: failed to close hint file reader: %v", err)
		}
	}()

	// Read all hint entries and build indexes
	for {
		hintEntry, err := reader.Read()
		if err != nil {
			if err == io.EOF {
				break // End of file
			}
			return false, nil
		}

		if hintEntry == nil {
			continue
		}

		// Check if bucket exists
		bucketId := hintEntry.BucketId
		if _, err := db.bm.GetBucketById(bucketId); errors.Is(err, ErrBucketNotExist) {
			continue // Skip if bucket doesn't exist
		}

		// Create a record from hint entry
		record := data.NewRecord()
		record.WithKey(hintEntry.Key).
			WithFileId(hintEntry.FileID).
			WithDataPos(hintEntry.DataPos).
			WithValueSize(hintEntry.ValueSize).
			WithTimestamp(hintEntry.Timestamp).
			WithTTL(hintEntry.TTL).
			WithTxID(0) // TxID is not stored in hint file

		// Create an entry from hint entry
		entry := NewEntry()
		entry.WithKey(hintEntry.Key)

		// Create metadata
		meta := NewMetaData()
		meta.WithBucketId(hintEntry.BucketId).
			WithKeySize(hintEntry.KeySize).
			WithValueSize(hintEntry.ValueSize).
			WithTimeStamp(hintEntry.Timestamp).
			WithTTL(hintEntry.TTL).
			WithFlag(hintEntry.Flag).
			WithStatus(hintEntry.Status).
			WithDs(hintEntry.Ds).
			WithTxID(0) // TxID is not stored in hint file

		entry.WithMeta(meta)

		// In HintKeyValAndRAMIdxMode, we need to load the value from data file
		if db.opt.EntryIdxMode == HintKeyValAndRAMIdxMode {
			value, err := db.getValueByRecord(record)
			if err != nil {
				// If we can't load the value, we can't use this entry in HintKeyValAndRAMIdxMode
				// Skip this entry and continue
				continue
			}
			entry.WithValue(value)
			record.WithValue(value)
		} else if db.opt.EntryIdxMode == HintKeyAndRAMIdxMode {
			// In HintKeyAndRAMIdxMode, for Set data structure, we also need to load the value
			// because Set uses value hash as the key in its internal map structure
			if hintEntry.Ds == DataStructureSet || hintEntry.Ds == DataStructureSortedSet {
				value, err := db.getValueByRecord(record)
				if err != nil {
					continue
				}
				entry.WithValue(value)
				// Don't set record.WithValue for HintKeyAndRAMIdxMode, as we only need it for index building
			}
		}

		// Build indexes
		if err := db.buildIdxes(record, entry); err != nil {
			continue
		}

		db.KeyCount++
	}

	return true, nil
}

func (db *DB) getRecordCount() (int64, error) {
	var res int64

	// Iterate through the BTree indices
	for _, btree := range db.Index.bTree.idx {
		res += int64(btree.Count())
	}

	// Iterate through the List indices
	for _, listItem := range db.Index.list.idx {
		for key := range listItem.Items {
			curLen, err := listItem.Size(key)
			if err != nil {
				return res, err
			}
			res += int64(curLen)
		}
	}

	// Iterate through the Set indices
	for _, setItem := range db.Index.set.idx {
		for key := range setItem.M {
			res += int64(setItem.SCard(key))
		}
	}

	// Iterate through the SortedSet indices
	for _, zsetItem := range db.Index.sortedSet.idx {
		for key := range zsetItem.M {
			curLen, err := zsetItem.ZCard(key)
			if err != nil {
				return res, err
			}
			res += int64(curLen)
		}
	}

	return res, nil
}

func (db *DB) buildBTreeIdx(record *data.Record, entry *Entry) error {
	key, meta := entry.Key, entry.Meta

	bucket, err := db.bm.GetBucketById(meta.BucketId)
	if err != nil {
		return err
	}
	bucketId := bucket.Id

	bTree := db.Index.bTree.getWithDefault(bucketId)

	if record.IsExpired() || meta.Flag == DataDeleteFlag {
		db.tm.del(bucketId, string(key))
		bTree.Delete(key)
	} else {
		if meta.TTL != Persistent {
			db.tm.add(bucketId, string(key), expireTime(meta.Timestamp, meta.TTL), db.buildExpireCallback(bucket.Name, key))
		} else {
			db.tm.del(bucketId, string(key))
		}
		bTree.Insert(record)
	}
	return nil
}

func (db *DB) buildIdxes(record *data.Record, entry *Entry) error {
	meta := entry.Meta
	switch meta.Ds {
	case DataStructureBTree:
		return db.buildBTreeIdx(record, entry)
	case DataStructureList:
		if err := db.buildListIdx(record, entry); err != nil {
			return err
		}
	case DataStructureSet:
		if err := db.buildSetIdx(record, entry); err != nil {
			return err
		}
	case DataStructureSortedSet:
		if err := db.buildSortedSetIdx(record, entry); err != nil {
			return err
		}
	default:
		panic(fmt.Sprintf("there is an unexpected data structure that is unimplemented in our database.:%d", meta.Ds))
	}
	return nil
}

func (db *DB) deleteBucket(ds uint16, bucket BucketId) {
	if ds == DataStructureSet {
		db.Index.set.delete(bucket)
	}
	if ds == DataStructureSortedSet {
		db.Index.sortedSet.delete(bucket)
	}
	if ds == DataStructureBTree {
		db.Index.bTree.delete(bucket)
	}
	if ds == DataStructureList {
		db.Index.list.delete(bucket)
	}
}

// buildSetIdx builds set index when opening the DB.
func (db *DB) buildSetIdx(record *data.Record, entry *Entry) error {
	key, val, meta := entry.Key, entry.Value, entry.Meta

	bucket, err := db.bm.GetBucketById(entry.Meta.BucketId)
	if err != nil {
		return err
	}
	bucketId := bucket.Id

	s := db.Index.set.getWithDefault(bucketId)

	switch meta.Flag {
	case DataSetFlag:
		if err := s.SAdd(string(key), [][]byte{val}, []*data.Record{record}); err != nil {
			return fmt.Errorf("when build SetIdx SAdd index err: %s", err)
		}
	case DataDeleteFlag:
		if err := s.SRem(string(key), val); err != nil {
			return fmt.Errorf("when build SetIdx SRem index err: %s", err)
		}
	}

	return nil
}

// buildSortedSetIdx builds sorted set index when opening the DB.
func (db *DB) buildSortedSetIdx(record *data.Record, entry *Entry) error {
	key, val, meta := entry.Key, entry.Value, entry.Meta

	bucket, err := db.bm.GetBucketById(entry.Meta.BucketId)
	if err != nil {
		return err
	}
	bucketId := bucket.Id

	ss := db.Index.sortedSet.getWithDefault(bucketId, db)

	switch meta.Flag {
	case DataZAddFlag:
		keyAndScore := strings.Split(string(key), SeparatorForZSetKey)
		if len(keyAndScore) == 2 {
			key := keyAndScore[0]
			score, _ := strconv2.StrToFloat64(keyAndScore[1])
			err = ss.ZAdd(key, SCORE(score), val, record)
		}
	case DataZRemFlag:
		_, err = ss.ZRem(string(key), val)
	case DataZRemRangeByRankFlag:
		start, end := splitIntIntStr(string(val), SeparatorForZSetKey)
		err = ss.ZRemRangeByRank(string(key), start, end)
	case DataZPopMaxFlag:
		_, _, err = ss.ZPopMax(string(key))
	case DataZPopMinFlag:
		_, _, err = ss.ZPopMin(string(key))
	}

	// We don't need to panic if sorted set is not found.
	if err != nil && !errors.Is(err, ErrSortedSetNotFound) {
		return fmt.Errorf("when build sortedSetIdx err: %s", err)
	}

	return nil
}

// buildListIdx builds List index when opening the DB.
func (db *DB) buildListIdx(record *data.Record, entry *Entry) error {
	key, val, meta := entry.Key, entry.Value, entry.Meta

	bucket, err := db.bm.GetBucketById(entry.Meta.BucketId)
	if err != nil {
		return err
	}
	bucketId := bucket.Id

	l := db.Index.list.getWithDefault(bucketId)

	if utils.IsExpired(meta.TTL, meta.Timestamp) {
		return nil
	}

	switch meta.Flag {
	case DataExpireListFlag:
		t, _ := strconv2.StrToInt64(string(val))
		ttl := uint32(t)
		l.TTL[string(key)] = ttl
		l.TimeStamp[string(key)] = meta.Timestamp
	case DataLPushFlag:
		err = l.LPush(string(key), record)
	case DataRPushFlag:
		err = l.RPush(string(key), record)
	case DataLRemFlag:
		err = db.buildListLRemIdx(val, l, key)
	case DataLPopFlag:
		_, err = l.LPop(string(key))
	case DataRPopFlag:
		_, err = l.RPop(string(key))
	case DataLTrimFlag:
		newKey, start := splitStringIntStr(string(key), SeparatorForListKey)
		end, _ := strconv2.StrToInt(string(val))
		err = l.LTrim(newKey, start, end)
	case DataLRemByIndex:
		indexes, _ := UnmarshalInts(val)
		err = l.LRemByIndex(string(key), indexes)
	}

	if err != nil {
		return fmt.Errorf("when build listIdx err: %s", err)
	}

	return nil
}

func (db *DB) buildListLRemIdx(value []byte, l *List, key []byte) error {
	count, newValue := splitIntStringStr(string(value), SeparatorForListKey)

	return l.LRem(string(key), count, func(r *data.Record) (bool, error) {
		v, err := db.getValueByRecord(r)
		if err != nil {
			return false, err
		}
		return bytes.Equal([]byte(newValue), v), nil
	})
}

// buildIndexes builds indexes when db initialize resource.
func (db *DB) buildIndexes() (err error) {
	var (
		maxFileID   int64
		dataFileIds []int64
	)

	maxFileID, dataFileIds = db.getMaxFileIDAndFileIDs()

	// init db.ActiveFile
	db.MaxFileID = maxFileID

	// set ActiveFile
	if err = db.setActiveFile(); err != nil {
		return
	}

	if len(dataFileIds) == 0 {
		return
	}

	// build hint index
	return db.parseDataFiles(dataFileIds)
}

func (db *DB) createRecordByModeWithFidAndOff(fid int64, off uint64, entry *Entry) *data.Record {
	record := data.NewRecord()

	record.WithKey(entry.Key).
		WithTimestamp(entry.Meta.Timestamp).
		WithTTL(entry.Meta.TTL).
		WithTxID(entry.Meta.TxID)

	if db.opt.EntryIdxMode == HintKeyValAndRAMIdxMode {
		record.WithValue(entry.Value)
	}

	if db.opt.EntryIdxMode == HintKeyAndRAMIdxMode {
		record.WithFileId(fid).
			WithDataPos(off).
			WithValueSize(uint32(len(entry.Value)))
	}

	return record
}

// managed calls a block of code that is fully contained in a transaction.
func (db *DB) managed(writable bool, fn func(tx *Tx) error) (err error) {
	var tx *Tx

	tx, err = db.Begin(writable)
	if err != nil {
		return err
	}
	defer func() {
		if r := recover(); r != nil {
			err = fmt.Errorf("panic when executing tx, err is %+v", r)
		}
	}()

	if err = fn(tx); err == nil {
		err = tx.Commit()
	} else {
		if db.opt.ErrorHandler != nil {
			db.opt.ErrorHandler.HandleError(err)
		}

		if errRollback := tx.Rollback(); errRollback != nil {
			err = fmt.Errorf("%v. Rollback err: %v", err, errRollback)
		}
	}

	return err
}

func (db *DB) sendToWriteCh(tx *Tx) (*request, error) {
	req := requestPool.Get().(*request)
	req.reset()
	req.Wg.Add(1)
	req.tx = tx
	req.IncrRef()     // for db write
	db.writeCh <- req // Handled in doWrites.
	return req, nil
}

func (db *DB) checkListExpired() {
	db.Index.list.rangeIdx(func(l *List) {
		for key := range l.TTL {
			l.IsExpire(key)
		}
	})
}

// IsClose return the value that represents the status of DB
func (db *DB) IsClose() bool {
	return db.closed
}

func (db *DB) buildExpireCallback(bucket string, key []byte) func() {
	return func() {
		_ = db.Update(func(tx *Tx) error {
			b, err := tx.db.bm.GetBucket(DataStructureBTree, bucket)
			if err != nil {
				return err
			}
			bucketId := b.Id
			if db.tm.exist(bucketId, string(key)) {
				return tx.Delete(bucket, key)
			}
			return nil
		})
	}
}

func (db *DB) rebuildBucketManager() error {
	bucketFilePath := db.opt.Dir + "/" + BucketStoreFileName
	f, err := newFileRecovery(bucketFilePath, db.opt.BufferSizeOfRecovery)
	if err != nil {
		return nil
	}
	bucketRequest := make([]*bucketSubmitRequest, 0)

	for {
		bucket, err := f.readBucket()
		if err != nil {
			// whatever which logic branch it will choose, we will release the fd.
			_ = f.release()
			if errors.Is(err, io.EOF) || errors.Is(err, io.ErrUnexpectedEOF) {
				break
			} else {
				return err
			}
		}
		bucketRequest = append(bucketRequest, &bucketSubmitRequest{
			ds:     bucket.Ds,
			name:   BucketName(bucket.Name),
			bucket: bucket,
		})
	}

	if len(bucketRequest) > 0 {
		err = db.bm.SubmitPendingBucketChange(bucketRequest)
		if err != nil {
			return err
		}
	}
	return nil
}<|MERGE_RESOLUTION|>--- conflicted
+++ resolved
@@ -72,13 +72,8 @@
 		opt:                     opt,
 		KeyCount:                0,
 		closed:                  false,
-<<<<<<< HEAD
-		Index:                   newIndex(),
+		Index:                   newIndexWithOptions(opt),
 		fm:                      NewFileManager(opt.RWMode, opt.MaxFdNumsInCache, opt.CleanFdsCacheThreshold, opt.SegmentSize),
-=======
-		Index:                   newIndexWithOptions(opt),
-		fm:                      newFileManager(opt.RWMode, opt.MaxFdNumsInCache, opt.CleanFdsCacheThreshold, opt.SegmentSize),
->>>>>>> 64f61bcd
 		mergeStartCh:            make(chan struct{}),
 		mergeEndCh:              make(chan error),
 		mergeWorkCloseCh:        make(chan struct{}),
