// Copyright 2019 The nutsdb Author. All rights reserved.
//
// Licensed under the Apache License, Version 2.0 (the "License");
// you may not use this file except in compliance with the License.
// You may obtain a copy of the License at
//
//     http://www.apache.org/licenses/LICENSE-2.0
//
// Unless required by applicable law or agreed to in writing, software
// distributed under the License is distributed on an "AS IS" BASIS,
// WITHOUT WARRANTIES OR CONDITIONS OF ANY KIND, either express or implied.
// See the License for the specific language governing permissions and
// limitations under the License.

package nutsdb

import (
	"bytes"
	"errors"
	"fmt"
	"io"
	"io/ioutil"
	"log"
	"os"
	"path"
	"path/filepath"
	"runtime"
	"sort"
	"strings"
	"sync"

	"github.com/gofrs/flock"
<<<<<<< HEAD
	"github.com/nutsdb/nutsdb/ds/set"
=======
>>>>>>> a81dd1af
	"github.com/nutsdb/nutsdb/ds/zset"
	"github.com/xujiajun/utils/filesystem"
	"github.com/xujiajun/utils/strconv2"
)

var (
	// ErrDBClosed is returned when db is closed.
	ErrDBClosed = errors.New("db is closed")

	// ErrBucket is returned when bucket is not in the HintIdx.
	ErrBucket = errors.New("err bucket")

	// ErrEntryIdxModeOpt is returned when set db EntryIdxMode option is wrong.
	ErrEntryIdxModeOpt = errors.New("err EntryIdxMode option set")

	// ErrFn is returned when fn is nil.
	ErrFn = errors.New("err fn")

	// ErrBucketNotFound is returned when looking for bucket that does not exist
	ErrBucketNotFound = errors.New("bucket not found")

	// ErrDataStructureNotSupported is returned when pass a not supported data structure
	ErrDataStructureNotSupported = errors.New("this data structure is not supported for now")

	// ErrNotSupportHintBPTSparseIdxMode is returned not support mode `HintBPTSparseIdxMode`
	ErrNotSupportHintBPTSparseIdxMode = errors.New("not support mode `HintBPTSparseIdxMode`")

	// ErrDirLocked is returned when can't get the file lock of dir
	ErrDirLocked = errors.New("the dir of db is locked")

	// ErrDirUnlocked is returned when the file lock already unlocked
	ErrDirUnlocked = errors.New("the dir of db is unlocked")

	// ErrIsMerging is returned when merge in progress
	ErrIsMerging = errors.New("merge in progress")
)

const (
	// DataDeleteFlag represents the data delete flag
	DataDeleteFlag uint16 = iota

	// DataSetFlag represents the data set flag
	DataSetFlag

	// DataLPushFlag represents the data LPush flag
	DataLPushFlag

	// DataRPushFlag represents the data RPush flag
	DataRPushFlag

	// DataLRemFlag represents the data LRem flag
	DataLRemFlag

	// DataLPopFlag represents the data LPop flag
	DataLPopFlag

	// DataRPopFlag represents the data RPop flag
	DataRPopFlag

	// DataLSetFlag represents the data LSet flag
	DataLSetFlag

	// DataLTrimFlag represents the data LTrim flag
	DataLTrimFlag

	// DataZAddFlag represents the data ZAdd flag
	DataZAddFlag

	// DataZRemFlag represents the data ZRem flag
	DataZRemFlag

	// DataZRemRangeByRankFlag represents the data ZRemRangeByRank flag
	DataZRemRangeByRankFlag

	// DataZPopMaxFlag represents the data ZPopMax flag
	DataZPopMaxFlag

	// DataZPopMinFlag represents the data aZPopMin flag
	DataZPopMinFlag

	// DataSetBucketDeleteFlag represents the delete Set bucket flag
	DataSetBucketDeleteFlag

	// DataSortedSetBucketDeleteFlag represents the delete Sorted Set bucket flag
	DataSortedSetBucketDeleteFlag

	// DataBPTreeBucketDeleteFlag represents the delete BPTree bucket flag
	DataBPTreeBucketDeleteFlag

	// DataListBucketDeleteFlag represents the delete List bucket flag
	DataListBucketDeleteFlag

	// LRemByIndex represents the data LRemByIndex flag
	DataLRemByIndex

	// DataListBucketDeleteFlag represents that set ttl for the list
	DataExpireListFlag
)

const (
	// UnCommitted represents the tx unCommitted status
	UnCommitted uint16 = 0

	// Committed represents the tx committed status
	Committed uint16 = 1

	// Persistent represents the data persistent flag
	Persistent uint32 = 0

	// ScanNoLimit represents the data scan no limit flag
	ScanNoLimit int = -1

	KvWriteChCapacity = 1000
)

const (
	// DataStructureSet represents the data structure set flag
	DataStructureSet uint16 = iota

	// DataStructureSortedSet represents the data structure sorted set flag
	DataStructureSortedSet

	// DataStructureBPTree represents the data structure b+ tree flag
	DataStructureBPTree

	// DataStructureList represents the data structure list flag
	DataStructureList

	// DataStructureNone represents not the data structure
	DataStructureNone
)

const FLockName = "nutsdb-flock"

type (
	// DB represents a collection of buckets that persist on disk.
	DB struct {
		opt                     Options   // the database options
		BPTreeIdx               BPTreeIdx // Hint Index
		BPTreeRootIdxes         []*BPTreeRootIdx
		BPTreeKeyEntryPosMap    map[string]int64 // key = bucket+key  val = EntryPos
		bucketMetas             BucketMetasIdx
		SetIdx                  SetIdx
		SortedSetIdx            SortedSetIdx
		Index                   *index
		ActiveFile              *DataFile
		ActiveBPTreeIdx         *BPTree
		ActiveCommittedTxIdsIdx *BPTree
		committedTxIds          map[uint64]struct{}
		MaxFileID               int64
		mu                      sync.RWMutex
		KeyCount                int // total key number ,include expired, deleted, repeated.
		closed                  bool
		isMerging               bool
		fm                      *fileManager
		flock                   *flock.Flock
		commitBuffer            *bytes.Buffer
		mergeStartCh            chan struct{}
		mergeEndCh              chan error
		mergeWorkCloseCh        chan struct{}
		writeCh                 chan *request
	}

	// BucketMetasIdx represents the index of the bucket's meta-information
	BucketMetasIdx map[string]*BucketMeta
)

// check path is Exist ,if not exist create it.
func checkPathIsExist(path string) error {
	if ok := filesystem.PathIsExist(path); !ok {
		if err := os.MkdirAll(path, os.ModePerm); err != nil {
			return err
		}
	}
	return nil
}

// open returns a newly initialized DB object.
func open(opt Options) (*DB, error) {
	db := &DB{
		BPTreeIdx:               make(BPTreeIdx),
		SetIdx:                  make(SetIdx),
		SortedSetIdx:            make(SortedSetIdx),
		ActiveBPTreeIdx:         NewTree(),
		MaxFileID:               0,
		opt:                     opt,
		KeyCount:                0,
		closed:                  false,
		committedTxIds:          make(map[uint64]struct{}),
		BPTreeKeyEntryPosMap:    make(map[string]int64),
		bucketMetas:             make(map[string]*BucketMeta),
		ActiveCommittedTxIdsIdx: NewTree(),
		Index:                   NewIndex(),
		fm:                      newFileManager(opt.RWMode, opt.MaxFdNumsInCache, opt.CleanFdsCacheThreshold),
		mergeStartCh:            make(chan struct{}),
		mergeEndCh:              make(chan error),
		mergeWorkCloseCh:        make(chan struct{}),
		writeCh:                 make(chan *request, KvWriteChCapacity),
	}

	commitBuffer := new(bytes.Buffer)
	commitBuffer.Grow(int(db.opt.CommitBufferSize))
	db.commitBuffer = commitBuffer

	if ok := filesystem.PathIsExist(db.opt.Dir); !ok {
		if err := os.MkdirAll(db.opt.Dir, os.ModePerm); err != nil {
			return nil, err
		}
	}

	flock := flock.New(filepath.Join(opt.Dir, FLockName))
	if ok, err := flock.TryLock(); err != nil {
		return nil, err
	} else if !ok {
		return nil, ErrDirLocked
	}

	db.flock = flock

	if err := db.checkEntryIdxMode(); err != nil {
		return nil, err
	}

	if opt.EntryIdxMode == HintBPTSparseIdxMode {
<<<<<<< HEAD
		bptRootIdxDir := db.opt.Dir + "/" + bptDir + "/root"
		if err := checkPathIsExist(bptRootIdxDir); err != nil {
			return nil, err
		}
		bptTxIDIdxDir := db.opt.Dir + "/" + bptDir + "/txid"
		if err := checkPathIsExist(bptTxIDIdxDir); err != nil {
			return nil, err
		}
		bucketMetaDir := db.opt.Dir + "/meta/bucket"
		if err := checkPathIsExist(bucketMetaDir); err != nil {
			return nil, err
=======
		for _, subDir := range []string{
			path.Join(db.opt.Dir, bptDir, "root"),
			path.Join(db.opt.Dir, bptDir, "txid"),
			path.Join(db.opt.Dir, "meta/bucket"),
		} {
			if err := createDirIfNotExist(subDir); err != nil {
				return nil, err
			}
>>>>>>> a81dd1af
		}
	}

	if err := db.buildIndexes(); err != nil {
		return nil, fmt.Errorf("db.buildIndexes error: %s", err)
	}

	go db.mergeWorker()
	go db.doWrites()

	return db, nil
}

// Open returns a newly initialized DB object with Option.
func Open(options Options, ops ...Option) (*DB, error) {
	opts := &options
	for _, do := range ops {
		do(opts)
	}
	return open(*opts)
}

func (db *DB) checkEntryIdxMode() error {
	hasDataFlag := false
	hasBptDirFlag := false

	files, err := ioutil.ReadDir(db.opt.Dir)
	if err != nil {
		return err
	}

	for _, f := range files {
		id := f.Name()

		fileSuffix := path.Ext(path.Base(id))
		if fileSuffix == DataSuffix {
			hasDataFlag = true
			if hasBptDirFlag {
				break
			}
		}

		if id == bptDir {
			hasBptDirFlag = true
		}
	}

	if db.opt.EntryIdxMode != HintBPTSparseIdxMode && hasDataFlag && hasBptDirFlag {
		return errors.New("not support HintBPTSparseIdxMode switch to the other EntryIdxMode")
	}

	if db.opt.EntryIdxMode == HintBPTSparseIdxMode && !hasBptDirFlag && hasDataFlag {
		return errors.New("not support the other EntryIdxMode switch to HintBPTSparseIdxMode")
	}

	return nil
}

// Update executes a function within a managed read/write transaction.
func (db *DB) Update(fn func(tx *Tx) error) error {
	if fn == nil {
		return ErrFn
	}

	return db.managed(true, fn)
}

// View executes a function within a managed read-only transaction.
func (db *DB) View(fn func(tx *Tx) error) error {
	if fn == nil {
		return ErrFn
	}

	return db.managed(false, fn)
}

// Backup copies the database to file directory at the given dir.
func (db *DB) Backup(dir string) error {
	return db.View(func(tx *Tx) error {
		return filesystem.CopyDir(db.opt.Dir, dir)
	})
}

// BackupTarGZ Backup copy the database to writer.
func (db *DB) BackupTarGZ(w io.Writer) error {
	return db.View(func(tx *Tx) error {
		return tarGZCompress(w, db.opt.Dir)
	})
}

// Close releases all db resources.
func (db *DB) Close() error {
	db.mu.Lock()
	defer db.mu.Unlock()

	if db.closed {
		return ErrDBClosed
	}

	db.closed = true

	err := db.release()
	if err != nil {
		return err
	}

	return nil
}

// release set all obj in the db instance to nil
func (db *DB) release() error {
	GCEnable := db.opt.GCWhenClose

	err := db.ActiveFile.rwManager.Release()
	if err != nil {
		return err
	}

	db.BPTreeIdx = nil

	db.BPTreeKeyEntryPosMap = nil

	db.bucketMetas = nil

	db.SetIdx = nil

	db.SortedSetIdx = nil

	db.Index = nil

	db.ActiveFile = nil

	db.ActiveBPTreeIdx = nil

	db.ActiveCommittedTxIdsIdx = nil

	db.committedTxIds = nil

	err = db.fm.close()

	if err != nil {
		return err
	}

	if !db.flock.Locked() {
		return ErrDirUnlocked
	}

	err = db.flock.Unlock()
	if err != nil {
		return err
	}

	db.mergeWorkCloseCh <- struct{}{}

	db.fm = nil

	db = nil

	if GCEnable {
		runtime.GC()
	}

	return nil
}

func (db *DB) getValueByRecord(r *Record) ([]byte, error) {
	if r == nil {
		return nil, errors.New("the record is nil")
	}

	if r.E != nil {
		return r.E.Value, nil
	}

	e, err := db.getEntryByHint(r.H)
	if err != nil {
		return nil, err
	}

	return e.Value, nil
}

func (db *DB) getEntryByHint(h *Hint) (*Entry, error) {
	dirPath := getDataPath(h.FileID, db.opt.Dir)
	df, err := db.fm.getDataFile(dirPath, db.opt.SegmentSize)
	if err != nil {
		return nil, err
	}
	defer func(rwManager RWManager) {
		err := rwManager.Release()
		if err != nil {
			return
		}
	}(df.rwManager)

	payloadSize := h.Meta.PayloadSize()
	item, err := df.ReadRecord(int(h.DataPos), payloadSize)
	if err != nil {
		return nil, fmt.Errorf("read err. pos %d, key %s, err %s", h.DataPos, string(h.Key), err)
	}

	return item, nil
}

func (db *DB) commitTransaction(tx *Tx) error {
	var err error
	defer func() {
		var panicked bool
		if r := recover(); r != nil {
			// resume normal execution
			panicked = true
		}
		if panicked || err != nil {
			//log.Fatal("panicked=", panicked, ", err=", err)
			if errRollback := tx.Rollback(); errRollback != nil {
				err = errRollback
			}
		}
	}()

	// commit current tx
	tx.lock()
	tx.setStatusRunning()
	err = tx.Commit()
	if err != nil {
		//log.Fatal("txCommit fail,err=", err)
		return err
	}

	return err
}

func (db *DB) writeRequests(reqs []*request) error {
	var err error
	if len(reqs) == 0 {
		return nil
	}

	done := func(err error) {
		for _, r := range reqs {
			r.Err = err
			r.Wg.Done()
		}
	}

	for _, req := range reqs {
		tx := req.tx
		cerr := db.commitTransaction(tx)
		if cerr != nil {
			err = cerr
		}
	}

	done(err)
	return err
}

// MaxBatchCount returns max possible entries in batch
func (db *DB) getMaxBatchCount() int64 {
	return db.opt.MaxBatchCount
}

// MaxBatchSize returns max possible batch size
func (db *DB) getMaxBatchSize() int64 {
	return db.opt.MaxBatchSize
}

func (db *DB) doWrites() {
	pendingCh := make(chan struct{}, 1)
	writeRequests := func(reqs []*request) {
		if err := db.writeRequests(reqs); err != nil {
			log.Fatal("writeRequests fail, err=", err)
		}
		<-pendingCh
	}

	reqs := make([]*request, 0, 10)
	var r *request
	var ok bool
	for {
		r, ok = <-db.writeCh
		if !ok {
			goto closedCase
		}

		for {
			reqs = append(reqs, r)

			if len(reqs) >= 3*KvWriteChCapacity {
				pendingCh <- struct{}{} // blocking.
				goto writeCase
			}

			select {
			// Either push to pending, or continue to pick from writeCh.
			case r, ok = <-db.writeCh:
				if !ok {
					goto closedCase
				}
			case pendingCh <- struct{}{}:
				goto writeCase
			}
		}

	closedCase:
		// All the pending request are drained.
		// Don't close the writeCh, because it has be used in several places.
		for {
			select {
			case r = <-db.writeCh:
				reqs = append(reqs, r)
			default:
				pendingCh <- struct{}{} // Push to pending before doing a write.
				writeRequests(reqs)
				return
			}
		}

	writeCase:
		go writeRequests(reqs)
		reqs = make([]*request, 0, 10)
	}
}

// setActiveFile sets the ActiveFile (DataFile object).
func (db *DB) setActiveFile() (err error) {
	filepath := getDataPath(db.MaxFileID, db.opt.Dir)
	db.ActiveFile, err = db.fm.getDataFile(filepath, db.opt.SegmentSize)
	if err != nil {
		return
	}

	db.ActiveFile.fileID = db.MaxFileID

	return nil
}

// getMaxFileIDAndFileIds returns max fileId and fileIds.
func (db *DB) getMaxFileIDAndFileIDs() (maxFileID int64, dataFileIds []int) {
	files, _ := ioutil.ReadDir(db.opt.Dir)
	if len(files) == 0 {
		return 0, nil
	}

	for _, f := range files {
		id := f.Name()
		fileSuffix := path.Ext(path.Base(id))
		if fileSuffix != DataSuffix {
			continue
		}

		id = strings.TrimSuffix(id, DataSuffix)
		idVal, _ := strconv2.StrToInt(id)
		dataFileIds = append(dataFileIds, idVal)
	}

	if len(dataFileIds) == 0 {
		return 0, nil
	}

	sort.Ints(dataFileIds)
	maxFileID = int64(dataFileIds[len(dataFileIds)-1])

	return
}

// getActiveFileWriteOff returns the write-offset of activeFile.
func (db *DB) getActiveFileWriteOff() (off int64, err error) {
	off = 0
	for {
		if item, err := db.ActiveFile.ReadAt(int(off)); err == nil {
			if item == nil {
				break
			}

			off += item.Size()
			// set ActiveFileActualSize
			db.ActiveFile.ActualSize = off

		} else {
			if err == io.EOF {
				break
			}
			if err == ErrIndexOutOfBound {
				break
			}

			return -1, fmt.Errorf("when build activeDataIndex readAt err: %s", err)
		}
	}

	return
}

func (db *DB) parseDataFiles(dataFileIds []int) (unconfirmedRecords []*Record, committedTxIds map[uint64]struct{}, err error) {
	var off int64

	committedTxIds = make(map[uint64]struct{})

	if db.opt.EntryIdxMode == HintBPTSparseIdxMode {
		dataFileIds = dataFileIds[len(dataFileIds)-1:]
	}

	for _, dataID := range dataFileIds {
		off = 0
		fID := int64(dataID)
		dataPath := getDataPath(fID, db.opt.Dir)
		f, err := newFileRecovery(dataPath, db.opt.BufferSizeOfRecovery)
		if err != nil {
			return nil, nil, err
		}

		for {
			entry, err := f.readEntry()
			if err != nil {
				// whatever which logic branch it will choose, we will release the fd.
				_ = f.release()
				if errors.Is(err, io.EOF) || errors.Is(err, ErrIndexOutOfBound) || errors.Is(err, io.ErrUnexpectedEOF) {
					break
				}
				if off >= db.opt.SegmentSize {
					break
				}

				return nil, nil, err
			}

			if entry == nil {
				break
			}

			var e *Entry
			if db.opt.EntryIdxMode == HintKeyValAndRAMIdxMode {
				e = NewEntry().WithKey(entry.Key).WithValue(entry.Value).WithBucket(entry.Bucket).WithMeta(entry.Meta)
			}

			if entry.Meta.Status == Committed {
				committedTxIds[entry.Meta.TxID] = struct{}{}
				meta := NewMetaData().WithFlag(DataSetFlag)
				h := NewHint().WithMeta(meta)
				err := db.ActiveCommittedTxIdsIdx.Insert(entry.GetTxIDBytes(), nil, h, CountFlagEnabled)
				if err != nil {
					return nil, nil, fmt.Errorf("can not ingest the hint obj to ActiveCommittedTxIdsIdx, err: %s", err.Error())
				}
			}

			h := NewHint().WithKey(entry.Key).WithFileId(fID).WithMeta(entry.Meta).WithDataPos(uint64(off))
			r := NewRecord().WithHint(h).WithEntry(e).WithBucket(entry.GetBucketString())
			unconfirmedRecords = append(unconfirmedRecords, r)

			if db.opt.EntryIdxMode == HintBPTSparseIdxMode {
				db.BPTreeKeyEntryPosMap[string(getNewKey(string(entry.Bucket), entry.Key))] = off
			}

			off += entry.Size()
		}
	}

	return
}

func (db *DB) buildBPTreeRootIdxes(dataFileIds []int) error {
	var off int64

	dataFileIdsSize := len(dataFileIds)

	if dataFileIdsSize == 1 {
		return nil
	}

	for i := 0; i < len(dataFileIds[0:dataFileIdsSize-1]); i++ {
		off = 0
		path := getBPTRootPath(int64(dataFileIds[i]), db.opt.Dir)
		fd, err := os.OpenFile(filepath.Clean(path), os.O_RDWR, os.ModePerm)
		if err != nil {
			return err
		}

		for {
			bs, err := ReadBPTreeRootIdxAt(fd, off)
			if err == io.EOF || err == nil && bs == nil {
				break
			}
			if err != nil {
				return err
			}

			if err == nil && bs != nil {
				db.BPTreeRootIdxes = append(db.BPTreeRootIdxes, bs)
				off += bs.Size()
			}

		}

		fd.Close()
	}

	db.committedTxIds = nil

	return nil
}

func (db *DB) buildBPTreeIdx(bucket string, r *Record) error {
	if _, ok := db.BPTreeIdx[bucket]; !ok {
		db.BPTreeIdx[bucket] = NewTree()
	}

	if err := db.BPTreeIdx[bucket].Insert(r.H.Key, r.E, r.H, CountFlagEnabled); err != nil {
		return fmt.Errorf("when build BPTreeIdx insert index err: %s", err)
	}

	return nil
}

func (db *DB) buildActiveBPTreeIdx(r *Record) error {
	newKey := getNewKey(r.Bucket, r.H.Key)
	if err := db.ActiveBPTreeIdx.Insert(newKey, r.E, r.H, CountFlagEnabled); err != nil {
		return fmt.Errorf("when build BPTreeIdx insert index err: %s", err)
	}

	return nil
}

func (db *DB) buildBucketMetaIdx() error {
	if db.opt.EntryIdxMode == HintBPTSparseIdxMode {
		files, err := ioutil.ReadDir(getBucketMetaPath(db.opt.Dir))
		if err != nil {
			return err
		}

		if len(files) != 0 {
			for _, f := range files {
				name := f.Name()
				fileSuffix := path.Ext(path.Base(name))
				if fileSuffix != BucketMetaSuffix {
					continue
				}

				name = strings.TrimSuffix(name, BucketMetaSuffix)

				bucketMeta, err := ReadBucketMeta(getBucketMetaFilePath(name, db.opt.Dir))
				if err == io.EOF {
					break
				}
				if err != nil {
					return err
				}

				db.bucketMetas[name] = bucketMeta
			}
		}
	}

	return nil
}

func (db *DB) buildOtherIdxes(bucket string, r *Record) error {
	if r.H.Meta.Ds == DataStructureSet {
		if err := db.buildSetIdx(bucket, r); err != nil {
			return err
		}
	}

	if r.H.Meta.Ds == DataStructureSortedSet {
		if err := db.buildSortedSetIdx(bucket, r); err != nil {
			return err
		}
	}

	if r.H.Meta.Ds == DataStructureList {
		if err := db.buildListIdx(bucket, r); err != nil {
			return err
		}
	}

	return nil
}

// buildHintIdx builds the Hint Indexes.
func (db *DB) buildHintIdx(dataFileIds []int) error {
	unconfirmedRecords, committedTxIds, err := db.parseDataFiles(dataFileIds)
	db.committedTxIds = committedTxIds

	if err != nil {
		return err
	}

	if len(unconfirmedRecords) == 0 {
		return nil
	}

	for _, r := range unconfirmedRecords {
		if _, ok := db.committedTxIds[r.H.Meta.TxID]; ok {
			bucket := r.Bucket

			if r.H.Meta.Ds == DataStructureBPTree {
				r.H.Meta.Status = Committed

				if db.opt.EntryIdxMode == HintBPTSparseIdxMode {
					if err = db.buildActiveBPTreeIdx(r); err != nil {
						return err
					}
				} else {
					if err = db.buildBPTreeIdx(bucket, r); err != nil {
						return err
					}
				}
			}

			if err = db.buildOtherIdxes(bucket, r); err != nil {
				return err
			}

			if r.H.Meta.Ds == DataStructureNone {
				db.buildNotDSIdxes(bucket, r)
			}

			db.KeyCount++
		}
	}

	if HintBPTSparseIdxMode == db.opt.EntryIdxMode {
		if err = db.buildBPTreeRootIdxes(dataFileIds); err != nil {
			return err
		}
	}

	return nil
}

func (db *DB) buildNotDSIdxes(bucket string, r *Record) {
	if r.H.Meta.Flag == DataSetBucketDeleteFlag {
		db.deleteBucket(DataStructureSet, bucket)
	}
	if r.H.Meta.Flag == DataSortedSetBucketDeleteFlag {
		db.deleteBucket(DataStructureSortedSet, bucket)
	}
	if r.H.Meta.Flag == DataBPTreeBucketDeleteFlag {
		db.deleteBucket(DataStructureBPTree, bucket)
	}
	if r.H.Meta.Flag == DataListBucketDeleteFlag {
		db.deleteBucket(DataStructureList, bucket)
	}
}

func (db *DB) deleteBucket(ds uint16, bucket string) {
	if ds == DataStructureSet {
		delete(db.SetIdx, bucket)
	}
	if ds == DataStructureSortedSet {
		delete(db.SortedSetIdx, bucket)
	}
	if ds == DataStructureBPTree {
		delete(db.BPTreeIdx, bucket)
	}
	if ds == DataStructureList {
		db.Index.deleteList(bucket)
	}
}

// buildSetIdx builds set index when opening the DB.
func (db *DB) buildSetIdx(bucket string, r *Record) error {
	if _, ok := db.SetIdx[bucket]; !ok {
		db.SetIdx[bucket] = NewSet()
	}

	if r.E == nil {
		return ErrEntryIdxModeOpt
	}

	if r.H.Meta.Flag == DataSetFlag {
		if err := db.SetIdx[bucket].SAdd(string(r.E.Key), [][]byte{r.E.Value}, []*Record{r}); err != nil {
			return fmt.Errorf("when build SetIdx SAdd index err: %s", err)
		}
	}

	if r.H.Meta.Flag == DataDeleteFlag {
		if err := db.SetIdx[bucket].SRem(string(r.E.Key), r.E.Value); err != nil {
			return fmt.Errorf("when build SetIdx SRem index err: %s", err)
		}
	}

	return nil
}

// buildSortedSetIdx builds sorted set index when opening the DB.
func (db *DB) buildSortedSetIdx(bucket string, r *Record) error {
	if _, ok := db.SortedSetIdx[bucket]; !ok {
		db.SortedSetIdx[bucket] = zset.New()
	}

	if r.H.Meta.Flag == DataZAddFlag {
		keyAndScore := strings.Split(string(r.E.Key), SeparatorForZSetKey)
		if len(keyAndScore) == 2 {
			key := keyAndScore[0]
			score, _ := strconv2.StrToFloat64(keyAndScore[1])
			if r.E == nil {
				return ErrEntryIdxModeOpt
			}
			_ = db.SortedSetIdx[bucket].Put(key, zset.SCORE(score), r.E.Value)
		}
	}
	if r.H.Meta.Flag == DataZRemFlag {
		_ = db.SortedSetIdx[bucket].Remove(string(r.E.Key))
	}
	if r.H.Meta.Flag == DataZRemRangeByRankFlag {
		start, _ := strconv2.StrToInt(string(r.E.Key))
		end, _ := strconv2.StrToInt(string(r.E.Value))
		_ = db.SortedSetIdx[bucket].GetByRankRange(start, end, true)
	}
	if r.H.Meta.Flag == DataZPopMaxFlag {
		_ = db.SortedSetIdx[bucket].PopMax()
	}
	if r.H.Meta.Flag == DataZPopMinFlag {
		_ = db.SortedSetIdx[bucket].PopMin()
	}

	return nil
}

// buildListIdx builds List index when opening the DB.
func (db *DB) buildListIdx(bucket string, r *Record) error {
	l := db.Index.getList(bucket)

	if r.E == nil {
		return ErrEntryIdxModeOpt
	}
	if IsExpired(r.E.Meta.TTL, r.E.Meta.Timestamp) {
		return nil
	}
	switch r.H.Meta.Flag {
	case DataExpireListFlag:
		t, err := strconv2.StrToInt64(string(r.E.Value))
		if err != nil {
			return err
		}
		ttl := uint32(t)
		l.TTL[string(r.E.Key)] = ttl
		l.TimeStamp[string(r.E.Key)] = r.E.Meta.Timestamp
	case DataLPushFlag:
		_ = l.LPush(string(r.E.Key), r)
	case DataRPushFlag:
		_ = l.RPush(string(r.E.Key), r)
	case DataLRemFlag:
		countAndValueIndex := strings.Split(string(r.E.Value), SeparatorForListKey)
		count, _ := strconv2.StrToInt(countAndValueIndex[0])
		value := []byte(countAndValueIndex[1])

		if err := l.LRem(string(r.E.Key), count, func(r *Record) (bool, error) {
			v, err := db.getValueByRecord(r)
			if err != nil {
				return false, err
			}
			return bytes.Equal(value, v), nil
		}); err != nil {
			return ErrWhenBuildListIdx(err)
		}
	case DataLPopFlag:
		if _, err := l.LPop(string(r.E.Key)); err != nil {
			return ErrWhenBuildListIdx(err)
		}
	case DataRPopFlag:
		if _, err := l.RPop(string(r.E.Key)); err != nil {
			return ErrWhenBuildListIdx(err)
		}
	case DataLSetFlag:
		keyAndIndex := strings.Split(string(r.E.Key), SeparatorForListKey)
		newKey := keyAndIndex[0]
		index, _ := strconv2.StrToInt(keyAndIndex[1])
		if err := l.LSet(newKey, index, r); err != nil {
			return ErrWhenBuildListIdx(err)
		}
	case DataLTrimFlag:
		keyAndStartIndex := strings.Split(string(r.E.Key), SeparatorForListKey)
		newKey := keyAndStartIndex[0]
		start, _ := strconv2.StrToInt(keyAndStartIndex[1])
		end, _ := strconv2.StrToInt(string(r.E.Value))
		if err := l.LTrim(newKey, start, end); err != nil {
			return ErrWhenBuildListIdx(err)
		}
	case DataLRemByIndex:
		indexes, err := UnmarshalInts(r.E.Value)
		if err != nil {
			return err
		}
		if err := l.LRemByIndex(string(r.E.Key), indexes); err != nil {
			return ErrWhenBuildListIdx(err)
		}
	}

	return nil
}

// ErrWhenBuildListIdx returns err when build listIdx
func ErrWhenBuildListIdx(err error) error {
	return fmt.Errorf("when build listIdx err: %s", err)
}

// buildIndexes builds indexes when db initialize resource.
func (db *DB) buildIndexes() (err error) {
	var (
		maxFileID   int64
		dataFileIds []int
	)

	maxFileID, dataFileIds = db.getMaxFileIDAndFileIDs()

	// init db.ActiveFile
	db.MaxFileID = maxFileID

	// set ActiveFile
	if err = db.setActiveFile(); err != nil {
		return
	}

	if dataFileIds == nil && maxFileID == 0 {
		return
	}

	if db.ActiveFile.writeOff, err = db.getActiveFileWriteOff(); err != nil {
		return
	}

	if err = db.buildBucketMetaIdx(); err != nil {
		return
	}

	// build hint index
	return db.buildHintIdx(dataFileIds)
}

func (db *DB) buildRecordByEntryAndOffset(entry *Entry, offset int64) *Record {
	var (
		h *Hint
		e *Entry
	)
	if db.opt.EntryIdxMode == HintKeyAndRAMIdxMode {
		h = NewHint().WithFileId(db.ActiveFile.fileID).WithKey(entry.Key).WithMeta(entry.Meta).WithDataPos(uint64(offset))
	} else {
		e = entry
	}

	return NewRecord().WithBucket(string(entry.Bucket)).WithEntry(e).WithHint(h)
}

// managed calls a block of code that is fully contained in a transaction.
func (db *DB) managed(writable bool, fn func(tx *Tx) error) (err error) {
	var tx *Tx

	tx, err = db.Begin(writable)
	if err != nil {
		return err
	}
	defer func() {
		if r := recover(); r != nil {
			err = fmt.Errorf("panic when executing tx, err is %+v", r)
		}
	}()

	if err = fn(tx); err == nil {
		err = tx.Commit()
	} else {
		if db.opt.ErrorHandler != nil {
			db.opt.ErrorHandler.HandleError(err)
		}

		errRollback := tx.Rollback()
		err = fmt.Errorf("%v. Rollback err: %v", err, errRollback)
	}

	return err
}

const bptDir = "bpt"

func (db *DB) sendToWriteCh(tx *Tx) (*request, error) {
	req := requestPool.Get().(*request)
	req.reset()
	req.Wg.Add(1)
	req.tx = tx
	req.IncrRef()     // for db write
	db.writeCh <- req // Handled in doWrites.
	return req, nil
}

func (db *DB) checkListExpired() {
	db.Index.rangeList(func(l *List) {
		for key := range l.TTL {
			l.IsExpire(key)
		}
	})
}

// IsClose return the value that represents the status of DB
func (db *DB) IsClose() bool {
	return db.closed
}<|MERGE_RESOLUTION|>--- conflicted
+++ resolved
@@ -30,10 +30,6 @@
 	"sync"
 
 	"github.com/gofrs/flock"
-<<<<<<< HEAD
-	"github.com/nutsdb/nutsdb/ds/set"
-=======
->>>>>>> a81dd1af
 	"github.com/nutsdb/nutsdb/ds/zset"
 	"github.com/xujiajun/utils/filesystem"
 	"github.com/xujiajun/utils/strconv2"
@@ -258,19 +254,6 @@
 	}
 
 	if opt.EntryIdxMode == HintBPTSparseIdxMode {
-<<<<<<< HEAD
-		bptRootIdxDir := db.opt.Dir + "/" + bptDir + "/root"
-		if err := checkPathIsExist(bptRootIdxDir); err != nil {
-			return nil, err
-		}
-		bptTxIDIdxDir := db.opt.Dir + "/" + bptDir + "/txid"
-		if err := checkPathIsExist(bptTxIDIdxDir); err != nil {
-			return nil, err
-		}
-		bucketMetaDir := db.opt.Dir + "/meta/bucket"
-		if err := checkPathIsExist(bucketMetaDir); err != nil {
-			return nil, err
-=======
 		for _, subDir := range []string{
 			path.Join(db.opt.Dir, bptDir, "root"),
 			path.Join(db.opt.Dir, bptDir, "txid"),
@@ -279,7 +262,6 @@
 			if err := createDirIfNotExist(subDir); err != nil {
 				return nil, err
 			}
->>>>>>> a81dd1af
 		}
 	}
 
@@ -694,8 +676,36 @@
 		}
 
 		for {
-			entry, err := f.readEntry()
-			if err != nil {
+			if entry, err := f.readEntry(); err == nil {
+				if entry == nil {
+					break
+				}
+				var e *Entry
+				if db.opt.EntryIdxMode == HintKeyValAndRAMIdxMode {
+					e = NewEntry().WithKey(entry.Key).WithValue(entry.Value).WithBucket(entry.Bucket).WithMeta(entry.Meta)
+				}
+
+				if entry.Meta.Status == Committed {
+					committedTxIds[entry.Meta.TxID] = struct{}{}
+					meta := NewMetaData().WithFlag(DataSetFlag)
+					h := NewHint().WithMeta(meta)
+					err := db.ActiveCommittedTxIdsIdx.Insert(entry.GetTxIDBytes(), nil, h, CountFlagEnabled)
+					if err != nil {
+						return nil, nil, fmt.Errorf("can not ingest the hint obj to ActiveCommittedTxIdsIdx, err: %s", err.Error())
+					}
+				}
+
+				h := NewHint().WithKey(entry.Key).WithFileId(fID).WithMeta(entry.Meta).WithDataPos(uint64(off))
+				r := NewRecord().WithHint(h).WithEntry(e).WithBucket(entry.GetBucketString())
+				unconfirmedRecords = append(unconfirmedRecords, r)
+
+				if db.opt.EntryIdxMode == HintBPTSparseIdxMode {
+					db.BPTreeKeyEntryPosMap[string(getNewKey(string(entry.Bucket), entry.Key))] = off
+				}
+
+				off += entry.Size()
+
+			} else {
 				// whatever which logic branch it will choose, we will release the fd.
 				_ = f.release()
 				if errors.Is(err, io.EOF) || errors.Is(err, ErrIndexOutOfBound) || errors.Is(err, io.ErrUnexpectedEOF) {
