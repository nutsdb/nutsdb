// Copyright 2019 The nutsdb Author. All rights reserved.
//
// Licensed under the Apache License, Version 2.0 (the "License");
// you may not use this file except in compliance with the License.
// You may obtain a copy of the License at
//
//     http://www.apache.org/licenses/LICENSE-2.0
//
// Unless required by applicable law or agreed to in writing, software
// distributed under the License is distributed on an "AS IS" BASIS,
// WITHOUT WARRANTIES OR CONDITIONS OF ANY KIND, either express or implied.
// See the License for the specific language governing permissions and
// limitations under the License.

package nutsdb

import (
	"bytes"
	"errors"
	"fmt"
	"io"
	"io/ioutil"
	"log"
	"os"
	"path"
	"path/filepath"
	"runtime"
	"sort"
	"strings"
	"sync"
	"time"

	"github.com/gofrs/flock"
	"github.com/xujiajun/utils/filesystem"
	"github.com/xujiajun/utils/strconv2"
)

const (
	// DataDeleteFlag represents the data delete flag
	DataDeleteFlag uint16 = iota

	// DataSetFlag represents the data set flag
	DataSetFlag

	// DataLPushFlag represents the data LPush flag
	DataLPushFlag

	// DataRPushFlag represents the data RPush flag
	DataRPushFlag

	// DataLRemFlag represents the data LRem flag
	DataLRemFlag

	// DataLPopFlag represents the data LPop flag
	DataLPopFlag

	// DataRPopFlag represents the data RPop flag
	DataRPopFlag

	// DataLSetFlag represents the data LSet flag
	DataLSetFlag

	// DataLTrimFlag represents the data LTrim flag
	DataLTrimFlag

	// DataZAddFlag represents the data ZAdd flag
	DataZAddFlag

	// DataZRemFlag represents the data ZRem flag
	DataZRemFlag

	// DataZRemRangeByRankFlag represents the data ZRemRangeByRank flag
	DataZRemRangeByRankFlag

	// DataZPopMaxFlag represents the data ZPopMax flag
	DataZPopMaxFlag

	// DataZPopMinFlag represents the data aZPopMin flag
	DataZPopMinFlag

	// DataSetBucketDeleteFlag represents the delete Set bucket flag
	DataSetBucketDeleteFlag

	// DataSortedSetBucketDeleteFlag represents the delete Sorted Set bucket flag
	DataSortedSetBucketDeleteFlag

	// DataBPTreeBucketDeleteFlag represents the delete BPTree bucket flag
	DataBPTreeBucketDeleteFlag

	// DataListBucketDeleteFlag represents the delete List bucket flag
	DataListBucketDeleteFlag

	// LRemByIndex represents the data LRemByIndex flag
	DataLRemByIndex

	// DataListBucketDeleteFlag represents that set ttl for the list
	DataExpireListFlag
)

const (
	// UnCommitted represents the tx unCommitted status
	UnCommitted uint16 = 0

	// Committed represents the tx committed status
	Committed uint16 = 1

	// Persistent represents the data persistent flag
	Persistent uint32 = 0

	// ScanNoLimit represents the data scan no limit flag
	ScanNoLimit int = -1

	KvWriteChCapacity = 1000
)

const (
	// DataStructureSet represents the data structure set flag
	DataStructureSet uint16 = iota

	// DataStructureSortedSet represents the data structure sorted set flag
	DataStructureSortedSet

	// DataStructureBTree represents the data structure b tree flag
	DataStructureBTree

	// DataStructureList represents the data structure list flag
	DataStructureList

	// DataStructureNone represents not the data structure
	DataStructureNone
)

const FLockName = "nutsdb-flock"

type (
	// DB represents a collection of buckets that persist on disk.
	DB struct {
		opt              Options // the database options
		BTreeIdx         BTreeIdx
		SetIdx           SetIdx
		SortedSetIdx     SortedSetIdx
		Index            *index
		ActiveFile       *DataFile
		MaxFileID        int64
		mu               sync.RWMutex
		KeyCount         int // total key number ,include expired, deleted, repeated.
		closed           bool
		isMerging        bool
		fm               *fileManager
		flock            *flock.Flock
		commitBuffer     *bytes.Buffer
		mergeStartCh     chan struct{}
		mergeEndCh       chan error
		mergeWorkCloseCh chan struct{}
		writeCh          chan *request
		tm               *ttlManager
	}
)

// open returns a newly initialized DB object.
func open(opt Options) (*DB, error) {
	db := &DB{
<<<<<<< HEAD
		BTreeIdx:         make(BTreeIdx),
		SetIdx:           make(SetIdx),
		SortedSetIdx:     make(SortedSetIdx),
		MaxFileID:        0,
		opt:              opt,
		KeyCount:         0,
		closed:           false,
		Index:            NewIndex(),
		fm:               newFileManager(opt.RWMode, opt.MaxFdNumsInCache, opt.CleanFdsCacheThreshold),
		mergeStartCh:     make(chan struct{}),
		mergeEndCh:       make(chan error),
		mergeWorkCloseCh: make(chan struct{}),
		writeCh:          make(chan *request, KvWriteChCapacity),
		tm:               newTTLManager(opt.ExpiredDeleteType),
=======
		//BPTreeIdx:               make(BPTreeIdx),
		BTreeIdx:                make(BTreeIdx),
		SetIdx:                  make(SetIdx),
		SortedSetIdx:            make(SortedSetIdx),
		ActiveBPTreeIdx:         NewTree(),
		MaxFileID:               0,
		opt:                     opt,
		KeyCount:                0,
		closed:                  false,
		BPTreeKeyEntryPosMap:    make(map[string]int64),
		bucketMetas:             make(map[string]*BucketMeta),
		ActiveCommittedTxIdsIdx: NewTree(),
		Index:                   newIndex(),
		fm:                      newFileManager(opt.RWMode, opt.MaxFdNumsInCache, opt.CleanFdsCacheThreshold),
		mergeStartCh:            make(chan struct{}),
		mergeEndCh:              make(chan error),
		mergeWorkCloseCh:        make(chan struct{}),
		writeCh:                 make(chan *request, KvWriteChCapacity),
		tm:                      newTTLManager(opt.ExpiredDeleteType),
>>>>>>> 15267ddf
	}

	commitBuffer := new(bytes.Buffer)
	commitBuffer.Grow(int(db.opt.CommitBufferSize))
	db.commitBuffer = commitBuffer

	if ok := filesystem.PathIsExist(db.opt.Dir); !ok {
		if err := os.MkdirAll(db.opt.Dir, os.ModePerm); err != nil {
			return nil, err
		}
	}

	flock := flock.New(filepath.Join(opt.Dir, FLockName))
	if ok, err := flock.TryLock(); err != nil {
		return nil, err
	} else if !ok {
		return nil, ErrDirLocked
	}

	db.flock = flock

	if err := db.buildIndexes(); err != nil {
		return nil, fmt.Errorf("db.buildIndexes error: %s", err)
	}

	go db.mergeWorker()
	go db.doWrites()
	go db.tm.run()

	return db, nil
}

// Open returns a newly initialized DB object with Option.
func Open(options Options, ops ...Option) (*DB, error) {
	opts := &options
	for _, do := range ops {
		do(opts)
	}
	return open(*opts)
}

// Update executes a function within a managed read/write transaction.
func (db *DB) Update(fn func(tx *Tx) error) error {
	if fn == nil {
		return ErrFn
	}

	return db.managed(true, fn)
}

// View executes a function within a managed read-only transaction.
func (db *DB) View(fn func(tx *Tx) error) error {
	if fn == nil {
		return ErrFn
	}

	return db.managed(false, fn)
}

// Backup copies the database to file directory at the given dir.
func (db *DB) Backup(dir string) error {
	return db.View(func(tx *Tx) error {
		return filesystem.CopyDir(db.opt.Dir, dir)
	})
}

// BackupTarGZ Backup copy the database to writer.
func (db *DB) BackupTarGZ(w io.Writer) error {
	return db.View(func(tx *Tx) error {
		return tarGZCompress(w, db.opt.Dir)
	})
}

// Close releases all db resources.
func (db *DB) Close() error {
	db.mu.Lock()
	defer db.mu.Unlock()

	if db.closed {
		return ErrDBClosed
	}

	db.closed = true

	err := db.release()
	if err != nil {
		return err
	}

	return nil
}

// release set all obj in the db instance to nil
func (db *DB) release() error {
	GCEnable := db.opt.GCWhenClose

	err := db.ActiveFile.rwManager.Release()
	if err != nil {
		return err
	}

	db.BTreeIdx = nil

	db.SetIdx = nil

	db.SortedSetIdx = nil

	db.Index = nil

	db.ActiveFile = nil

	err = db.fm.close()

	if err != nil {
		return err
	}

	db.mergeWorkCloseCh <- struct{}{}

	if !db.flock.Locked() {
		return ErrDirUnlocked
	}

	err = db.flock.Unlock()
	if err != nil {
		return err
	}

	db.fm = nil

	db.tm.close()

	db = nil

	if GCEnable {
		runtime.GC()
	}

	return nil
}

func (db *DB) getValueByRecord(r *Record) ([]byte, error) {
	if r == nil {
		return nil, errors.New("the record is nil")
	}

	if r.V != nil {
		return r.V, nil
	}

	e, err := db.getEntryByHint(r.H)
	if err != nil {
		return nil, err
	}

	return e.Value, nil
}

func (db *DB) getEntryByHint(h *Hint) (*Entry, error) {
	dirPath := getDataPath(h.FileID, db.opt.Dir)
	df, err := db.fm.getDataFile(dirPath, db.opt.SegmentSize)
	if err != nil {
		return nil, err
	}
	defer func(rwManager RWManager) {
		err := rwManager.Release()
		if err != nil {
			return
		}
	}(df.rwManager)

	payloadSize := h.Meta.PayloadSize()
	item, err := df.ReadRecord(int(h.DataPos), payloadSize)
	if err != nil {
		return nil, fmt.Errorf("read err. pos %d, key %s, err %s", h.DataPos, string(h.Key), err)
	}

	return item, nil
}

func (db *DB) commitTransaction(tx *Tx) error {
	var err error
	defer func() {
		var panicked bool
		if r := recover(); r != nil {
			// resume normal execution
			panicked = true
		}
		if panicked || err != nil {
			//log.Fatal("panicked=", panicked, ", err=", err)
			if errRollback := tx.Rollback(); errRollback != nil {
				err = errRollback
			}
		}
	}()

	// commit current tx
	tx.lock()
	tx.setStatusRunning()
	err = tx.Commit()
	if err != nil {
		//log.Fatal("txCommit fail,err=", err)
		return err
	}

	return err
}

func (db *DB) writeRequests(reqs []*request) error {
	var err error
	if len(reqs) == 0 {
		return nil
	}

	done := func(err error) {
		for _, r := range reqs {
			r.Err = err
			r.Wg.Done()
		}
	}

	for _, req := range reqs {
		tx := req.tx
		cerr := db.commitTransaction(tx)
		if cerr != nil {
			err = cerr
		}
	}

	done(err)
	return err
}

// MaxBatchCount returns max possible entries in batch
func (db *DB) getMaxBatchCount() int64 {
	return db.opt.MaxBatchCount
}

// MaxBatchSize returns max possible batch size
func (db *DB) getMaxBatchSize() int64 {
	return db.opt.MaxBatchSize
}

func (db *DB) doWrites() {
	pendingCh := make(chan struct{}, 1)
	writeRequests := func(reqs []*request) {
		if err := db.writeRequests(reqs); err != nil {
			log.Fatal("writeRequests fail, err=", err)
		}
		<-pendingCh
	}

	reqs := make([]*request, 0, 10)
	var r *request
	var ok bool
	for {
		r, ok = <-db.writeCh
		if !ok {
			goto closedCase
		}

		for {
			reqs = append(reqs, r)

			if len(reqs) >= 3*KvWriteChCapacity {
				pendingCh <- struct{}{} // blocking.
				goto writeCase
			}

			select {
			// Either push to pending, or continue to pick from writeCh.
			case r, ok = <-db.writeCh:
				if !ok {
					goto closedCase
				}
			case pendingCh <- struct{}{}:
				goto writeCase
			}
		}

	closedCase:
		// All the pending request are drained.
		// Don't close the writeCh, because it has be used in several places.
		for {
			select {
			case r = <-db.writeCh:
				reqs = append(reqs, r)
			default:
				pendingCh <- struct{}{} // Push to pending before doing a write.
				writeRequests(reqs)
				return
			}
		}

	writeCase:
		go writeRequests(reqs)
		reqs = make([]*request, 0, 10)
	}
}

// setActiveFile sets the ActiveFile (DataFile object).
func (db *DB) setActiveFile() (err error) {
	filepath := getDataPath(db.MaxFileID, db.opt.Dir)
	db.ActiveFile, err = db.fm.getDataFile(filepath, db.opt.SegmentSize)
	if err != nil {
		return
	}

	db.ActiveFile.fileID = db.MaxFileID

	return nil
}

// getMaxFileIDAndFileIds returns max fileId and fileIds.
func (db *DB) getMaxFileIDAndFileIDs() (maxFileID int64, dataFileIds []int) {
	files, _ := ioutil.ReadDir(db.opt.Dir)
	if len(files) == 0 {
		return 0, nil
	}

	for _, f := range files {
		id := f.Name()
		fileSuffix := path.Ext(path.Base(id))
		if fileSuffix != DataSuffix {
			continue
		}

		id = strings.TrimSuffix(id, DataSuffix)
		idVal, _ := strconv2.StrToInt(id)
		dataFileIds = append(dataFileIds, idVal)
	}

	if len(dataFileIds) == 0 {
		return 0, nil
	}

	sort.Ints(dataFileIds)
	maxFileID = int64(dataFileIds[len(dataFileIds)-1])

	return
}

func (db *DB) parseDataFiles(dataFileIds []int) (err error) {
	var (
		off      int64
		f        *fileRecovery
		fID      int64
		dataInTx dataInTx
	)

	parseDataInTx := func() error {

		for _, entry := range dataInTx.es {
			h := NewHint().WithKey(entry.Key).WithFileId(entry.fid).WithMeta(entry.Meta).WithDataPos(uint64(entry.off))
			// This method is entered when the commit record of a transaction is read
			// So all records of this transaction should be committed
			h.Meta.Status = Committed
			r := NewRecord().WithBucket(entry.GetBucketString()).WithValue(entry.Value).WithHint(h)

			if r.H.Meta.Ds == DataStructureNone {
				db.buildNotDSIdxes(r)
			} else {
				if err = db.buildIdxes(r); err != nil {
					return err
				}
			}

			db.KeyCount++

		}
		return nil
	}

	var readEntriesFromFile = func() error {
		for {
			entry, err := f.readEntry()
			if err != nil {
				// whatever which logic branch it will choose, we will release the fd.
				_ = f.release()
				if errors.Is(err, io.EOF) || errors.Is(err, ErrIndexOutOfBound) || errors.Is(err, io.ErrUnexpectedEOF) || errors.Is(err, ErrEntryZero) {
					break
				}
				if off >= db.opt.SegmentSize {
					break
				}

				return err
			}

			if entry == nil {
				break
			}

			entryWhenRecovery := &EntryWhenRecovery{
				Entry: *entry,
				fid:   fID,
				off:   off,
			}
			if dataInTx.txId == 0 {
				dataInTx.appendEntry(entryWhenRecovery)
				dataInTx.txId = entry.Meta.TxID
				dataInTx.startOff = off
			} else if dataInTx.isSameTx(entryWhenRecovery) {
				dataInTx.appendEntry(entryWhenRecovery)
			}

			if entry.Meta.Status == Committed {
				err := parseDataInTx()
				if err != nil {
					return err
				}
				dataInTx.reset()
				dataInTx.startOff = off
			}

			if !dataInTx.isSameTx(entryWhenRecovery) {
				dataInTx.reset()
				dataInTx.startOff = off
			}

			off += entry.Size()
		}

		if fID == db.MaxFileID {
			db.ActiveFile.ActualSize = off
			db.ActiveFile.writeOff = off
		}

		return nil
	}

	for _, dataID := range dataFileIds {
		off = 0
		fID = int64(dataID)
		dataPath := getDataPath(fID, db.opt.Dir)
		f, err = newFileRecovery(dataPath, db.opt.BufferSizeOfRecovery)
		if err != nil {
			return err
		}
		err := readEntriesFromFile()
		if err != nil {
			return err
		}
	}

	return
}

func (db *DB) buildBTreeIdx(r *Record) {
	db.resetRecordByMode(r)

	if r.IsExpired() {
		return
	}

	bucket, key, meta := r.Bucket, r.H.Key, r.H.Meta

	if _, ok := db.BTreeIdx[bucket]; !ok {
		db.BTreeIdx[bucket] = NewBTree()
	}

	if meta.Flag == DataDeleteFlag {
		db.tm.del(bucket, string(key))
		db.BTreeIdx[bucket].Delete(key)
	} else {
		if meta.TTL != Persistent {
			now := time.UnixMilli(time.Now().UnixMilli())
			expireTime := time.UnixMilli(int64(meta.Timestamp))
			expireTime = expireTime.Add(time.Duration(int64(meta.TTL)) * time.Second)
			expire := expireTime.Sub(now)

			callback := func() {
				err := db.Update(func(tx *Tx) error {
					if tx.db.tm.exist(bucket, string(key)) {
						return tx.Delete(bucket, key)
					}
					return nil
				})
				if err != nil {
					log.Printf("occur error when expired deletion, error: %v", err.Error())
				}
			}

			db.tm.add(bucket, string(key), expire, callback)
		} else {
			db.tm.del(bucket, string(key))
		}

		db.BTreeIdx[bucket].Insert(key, r.V, r.H)
	}
}

func (db *DB) buildIdxes(r *Record) error {
	switch r.H.Meta.Ds {
	case DataStructureBTree:
		db.buildBTreeIdx(r)
	case DataStructureList:
		if err := db.buildListIdx(r); err != nil {
			return err
		}
	case DataStructureSet:
		if err := db.buildSetIdx(r); err != nil {
			return err
		}
	case DataStructureSortedSet:
		if err := db.buildSortedSetIdx(r); err != nil {
			return err
		}
	}
	return nil
}

func (db *DB) buildNotDSIdxes(r *Record) {
	if r.H.Meta.Flag == DataSetBucketDeleteFlag {
		db.deleteBucket(DataStructureSet, r.Bucket)
	}
	if r.H.Meta.Flag == DataSortedSetBucketDeleteFlag {
		db.deleteBucket(DataStructureSortedSet, r.Bucket)
	}
	if r.H.Meta.Flag == DataBPTreeBucketDeleteFlag {
		db.deleteBucket(DataStructureBTree, r.Bucket)
	}
	if r.H.Meta.Flag == DataListBucketDeleteFlag {
		db.deleteBucket(DataStructureList, r.Bucket)
	}
}

func (db *DB) deleteBucket(ds uint16, bucket string) {
	if ds == DataStructureSet {
		delete(db.SetIdx, bucket)
	}
	if ds == DataStructureSortedSet {
		delete(db.SortedSetIdx, bucket)
	}
	if ds == DataStructureBTree {
		delete(db.BTreeIdx, bucket)
	}
	if ds == DataStructureList {
		db.Index.deleteList(bucket)
	}
}

// buildSetIdx builds set index when opening the DB.
func (db *DB) buildSetIdx(r *Record) error {
	bucket, key, val, meta := r.Bucket, r.H.Key, r.V, r.H.Meta
	db.resetRecordByMode(r)

	if _, ok := db.SetIdx[bucket]; !ok {
		db.SetIdx[bucket] = NewSet()
	}

	switch meta.Flag {
	case DataSetFlag:
		if err := db.SetIdx[bucket].SAdd(string(key), [][]byte{val}, []*Record{r}); err != nil {
			return fmt.Errorf("when build SetIdx SAdd index err: %s", err)
		}
	case DataDeleteFlag:
		if err := db.SetIdx[bucket].SRem(string(key), val); err != nil {
			return fmt.Errorf("when build SetIdx SRem index err: %s", err)
		}
	}

	return nil
}

// buildSortedSetIdx builds sorted set index when opening the DB.
func (db *DB) buildSortedSetIdx(r *Record) error {
	bucket, key, val, meta := r.Bucket, r.H.Key, r.V, r.H.Meta
	db.resetRecordByMode(r)

	if _, ok := db.SortedSetIdx[bucket]; !ok {
		db.SortedSetIdx[bucket] = NewSortedSet(db)
	}

	var err error

	switch meta.Flag {
	case DataZAddFlag:
		keyAndScore := strings.Split(string(key), SeparatorForZSetKey)
		if len(keyAndScore) == 2 {
			key := keyAndScore[0]
			score, _ := strconv2.StrToFloat64(keyAndScore[1])
			err = db.SortedSetIdx[bucket].ZAdd(key, SCORE(score), val, r)
		}
	case DataZRemFlag:
		_, err = db.SortedSetIdx[bucket].ZRem(string(key), val)
	case DataZRemRangeByRankFlag:
		startAndEnd := strings.Split(string(val), SeparatorForZSetKey)
		start, _ := strconv2.StrToInt(startAndEnd[0])
		end, _ := strconv2.StrToInt(startAndEnd[1])
		err = db.SortedSetIdx[bucket].ZRemRangeByRank(string(key), start, end)
	case DataZPopMaxFlag:
		_, _, err = db.SortedSetIdx[bucket].ZPopMax(string(key))
	case DataZPopMinFlag:
		_, _, err = db.SortedSetIdx[bucket].ZPopMin(string(key))
	}

	if err != nil {
		return fmt.Errorf("when build sortedSetIdx err: %s", err)
	}

	return nil
}

// buildListIdx builds List index when opening the DB.
func (db *DB) buildListIdx(r *Record) error {
	bucket, key, val, meta := r.Bucket, r.H.Key, r.V, r.H.Meta
	db.resetRecordByMode(r)

	l := db.Index.getList(bucket)

	if IsExpired(meta.TTL, meta.Timestamp) {
		return nil
	}

	var err error

	switch meta.Flag {
	case DataExpireListFlag:
		t, _ := strconv2.StrToInt64(string(val))
		ttl := uint32(t)
		l.TTL[string(key)] = ttl
		l.TimeStamp[string(key)] = meta.Timestamp
	case DataLPushFlag:
		err = l.LPush(string(key), r)
	case DataRPushFlag:
		err = l.RPush(string(key), r)
	case DataLRemFlag:
		countAndValueIndex := strings.Split(string(val), SeparatorForListKey)
		count, _ := strconv2.StrToInt(countAndValueIndex[0])
		value := []byte(countAndValueIndex[1])

		err = l.LRem(string(key), count, func(r *Record) (bool, error) {
			v, err := db.getValueByRecord(r)
			if err != nil {
				return false, err
			}
			return bytes.Equal(value, v), nil
		})
	case DataLPopFlag:
		_, err = l.LPop(string(key))
	case DataRPopFlag:
		_, err = l.RPop(string(key))
	case DataLSetFlag:
		keyAndIndex := strings.Split(string(key), SeparatorForListKey)
		newKey := keyAndIndex[0]
		index, _ := strconv2.StrToInt(keyAndIndex[1])
		err = l.LSet(newKey, index, r)
	case DataLTrimFlag:
		keyAndStartIndex := strings.Split(string(key), SeparatorForListKey)
		newKey := keyAndStartIndex[0]
		start, _ := strconv2.StrToInt(keyAndStartIndex[1])
		end, _ := strconv2.StrToInt(string(val))
		err = l.LTrim(newKey, start, end)
	case DataLRemByIndex:
		var indexes []int
		indexes, err = UnmarshalInts(val)
		if err != nil {
			break
		}
		err = l.LRemByIndex(string(key), indexes)
	}

	if err != nil {
		return fmt.Errorf("when build listIdx err: %s", err)
	}

	return nil
}

// buildIndexes builds indexes when db initialize resource.
func (db *DB) buildIndexes() (err error) {
	var (
		maxFileID   int64
		dataFileIds []int
	)

	maxFileID, dataFileIds = db.getMaxFileIDAndFileIDs()

	// init db.ActiveFile
	db.MaxFileID = maxFileID

	// set ActiveFile
	if err = db.setActiveFile(); err != nil {
		return
	}

	if dataFileIds == nil && maxFileID == 0 {
		return
	}

	// build hint index
	return db.parseDataFiles(dataFileIds)
}

func (db *DB) resetRecordByMode(record *Record) {
	if db.opt.EntryIdxMode != HintKeyValAndRAMIdxMode {
		record.V = nil
	}
}

// managed calls a block of code that is fully contained in a transaction.
func (db *DB) managed(writable bool, fn func(tx *Tx) error) (err error) {
	var tx *Tx

	tx, err = db.Begin(writable)
	if err != nil {
		return err
	}
	defer func() {
		if r := recover(); r != nil {
			err = fmt.Errorf("panic when executing tx, err is %+v", r)
		}
	}()

	if err = fn(tx); err == nil {
		err = tx.Commit()
	} else {
		if db.opt.ErrorHandler != nil {
			db.opt.ErrorHandler.HandleError(err)
		}

		errRollback := tx.Rollback()
		err = fmt.Errorf("%v. Rollback err: %v", err, errRollback)
	}

	return err
}

const bptDir = "bpt"

func (db *DB) sendToWriteCh(tx *Tx) (*request, error) {
	req := requestPool.Get().(*request)
	req.reset()
	req.Wg.Add(1)
	req.tx = tx
	req.IncrRef()     // for db write
	db.writeCh <- req // Handled in doWrites.
	return req, nil
}

func (db *DB) checkListExpired() {
	db.Index.rangeList(func(l *List) {
		for key := range l.TTL {
			l.IsExpire(key)
		}
	})
}

// IsClose return the value that represents the status of DB
func (db *DB) IsClose() bool {
	return db.closed
}<|MERGE_RESOLUTION|>--- conflicted
+++ resolved
@@ -160,7 +160,6 @@
 // open returns a newly initialized DB object.
 func open(opt Options) (*DB, error) {
 	db := &DB{
-<<<<<<< HEAD
 		BTreeIdx:         make(BTreeIdx),
 		SetIdx:           make(SetIdx),
 		SortedSetIdx:     make(SortedSetIdx),
@@ -168,34 +167,13 @@
 		opt:              opt,
 		KeyCount:         0,
 		closed:           false,
-		Index:            NewIndex(),
+		Index:            newIndex(),
 		fm:               newFileManager(opt.RWMode, opt.MaxFdNumsInCache, opt.CleanFdsCacheThreshold),
 		mergeStartCh:     make(chan struct{}),
 		mergeEndCh:       make(chan error),
 		mergeWorkCloseCh: make(chan struct{}),
 		writeCh:          make(chan *request, KvWriteChCapacity),
 		tm:               newTTLManager(opt.ExpiredDeleteType),
-=======
-		//BPTreeIdx:               make(BPTreeIdx),
-		BTreeIdx:                make(BTreeIdx),
-		SetIdx:                  make(SetIdx),
-		SortedSetIdx:            make(SortedSetIdx),
-		ActiveBPTreeIdx:         NewTree(),
-		MaxFileID:               0,
-		opt:                     opt,
-		KeyCount:                0,
-		closed:                  false,
-		BPTreeKeyEntryPosMap:    make(map[string]int64),
-		bucketMetas:             make(map[string]*BucketMeta),
-		ActiveCommittedTxIdsIdx: NewTree(),
-		Index:                   newIndex(),
-		fm:                      newFileManager(opt.RWMode, opt.MaxFdNumsInCache, opt.CleanFdsCacheThreshold),
-		mergeStartCh:            make(chan struct{}),
-		mergeEndCh:              make(chan error),
-		mergeWorkCloseCh:        make(chan struct{}),
-		writeCh:                 make(chan *request, KvWriteChCapacity),
-		tm:                      newTTLManager(opt.ExpiredDeleteType),
->>>>>>> 15267ddf
 	}
 
 	commitBuffer := new(bytes.Buffer)
