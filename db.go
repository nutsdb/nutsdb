// Copyright 2019 The nutsdb Author. All rights reserved.
//
// Licensed under the Apache License, Version 2.0 (the "License");
// you may not use this file except in compliance with the License.
// You may obtain a copy of the License at
//
//     http://www.apache.org/licenses/LICENSE-2.0
//
// Unless required by applicable law or agreed to in writing, software
// distributed under the License is distributed on an "AS IS" BASIS,
// WITHOUT WARRANTIES OR CONDITIONS OF ANY KIND, either express or implied.
// See the License for the specific language governing permissions and
// limitations under the License.

package nutsdb

import (
	"bytes"
	"errors"
	"fmt"
	"io"
	"io/ioutil"
	"log"
	"os"
	"path"
	"path/filepath"
	"runtime"
	"sort"
	"strings"
	"sync"

	"github.com/gofrs/flock"
	"github.com/xujiajun/utils/filesystem"
	"github.com/xujiajun/utils/strconv2"
)

var (
	// ErrDBClosed is returned when db is closed.
	ErrDBClosed = errors.New("db is closed")

	// ErrBucket is returned when bucket is not in the HintIdx.
	ErrBucket = errors.New("err bucket")

	// ErrEntryIdxModeOpt is returned when set db EntryIdxMode option is wrong.
	ErrEntryIdxModeOpt = errors.New("err EntryIdxMode option set")

	// ErrFn is returned when fn is nil.
	ErrFn = errors.New("err fn")

	// ErrBucketNotFound is returned when looking for bucket that does not exist
	ErrBucketNotFound = errors.New("bucket not found")

	// ErrDataStructureNotSupported is returned when pass a not supported data structure
	ErrDataStructureNotSupported = errors.New("this data structure is not supported for now")

	// ErrNotSupportHintBPTSparseIdxMode is returned not support mode `HintBPTSparseIdxMode`
	ErrNotSupportHintBPTSparseIdxMode = errors.New("not support mode `HintBPTSparseIdxMode`")

	// ErrDirLocked is returned when can't get the file lock of dir
	ErrDirLocked = errors.New("the dir of db is locked")

	// ErrDirUnlocked is returned when the file lock already unlocked
	ErrDirUnlocked = errors.New("the dir of db is unlocked")

	// ErrIsMerging is returned when merge in progress
	ErrIsMerging = errors.New("merge in progress")
)

const (
	// DataDeleteFlag represents the data delete flag
	DataDeleteFlag uint16 = iota

	// DataSetFlag represents the data set flag
	DataSetFlag

	// DataLPushFlag represents the data LPush flag
	DataLPushFlag

	// DataRPushFlag represents the data RPush flag
	DataRPushFlag

	// DataLRemFlag represents the data LRem flag
	DataLRemFlag

	// DataLPopFlag represents the data LPop flag
	DataLPopFlag

	// DataRPopFlag represents the data RPop flag
	DataRPopFlag

	// DataLSetFlag represents the data LSet flag
	DataLSetFlag

	// DataLTrimFlag represents the data LTrim flag
	DataLTrimFlag

	// DataZAddFlag represents the data ZAdd flag
	DataZAddFlag

	// DataZRemFlag represents the data ZRem flag
	DataZRemFlag

	// DataZRemRangeByRankFlag represents the data ZRemRangeByRank flag
	DataZRemRangeByRankFlag

	// DataZPopMaxFlag represents the data ZPopMax flag
	DataZPopMaxFlag

	// DataZPopMinFlag represents the data aZPopMin flag
	DataZPopMinFlag

	// DataSetBucketDeleteFlag represents the delete Set bucket flag
	DataSetBucketDeleteFlag

	// DataSortedSetBucketDeleteFlag represents the delete Sorted Set bucket flag
	DataSortedSetBucketDeleteFlag

	// DataBPTreeBucketDeleteFlag represents the delete BPTree bucket flag
	DataBPTreeBucketDeleteFlag

	// DataListBucketDeleteFlag represents the delete List bucket flag
	DataListBucketDeleteFlag

	// DataLRemByIndex represents the data LRemByIndex flag
	DataLRemByIndex

	// DataExpireListFlag represents that set ttl for the list
	DataExpireListFlag
)

const (
	// UnCommitted represents the tx unCommitted status
	UnCommitted uint16 = 0

	// Committed represents the tx committed status
	Committed uint16 = 1

	// Persistent represents the data persistent flag
	Persistent uint32 = 0

	// ScanNoLimit represents the data scan no limit flag
	ScanNoLimit int = -1

	KvWriteChCapacity = 1000
)

const (
	// DataStructureSet represents the data structure set flag
	DataStructureSet uint16 = iota

	// DataStructureSortedSet represents the data structure sorted set flag
	DataStructureSortedSet

	// DataStructureTree represents the data structure b+ tree or b tree flag
	DataStructureTree

	// DataStructureList represents the data structure list flag
	DataStructureList

	// DataStructureNone represents not the data structure
	DataStructureNone
)

const FLockName = "nutsdb-flock"

type (
	// DB represents a collection of buckets that persist on disk.
	DB struct {
		opt                     Options // the database options
		BTreeIdx                BTreeIdx
		BPTreeRootIdxes         []*BPTreeRootIdx
		BPTreeKeyEntryPosMap    map[string]int64 // key = bucket+key  val = EntryPos
		bucketMetas             BucketMetasIdx
		SetIdx                  SetIdx
		SortedSetIdx            SortedSetIdx
		Index                   *index
		ActiveFile              *DataFile
		ActiveBPTreeIdx         *BPTree
		ActiveCommittedTxIdsIdx *BPTree
		committedTxIds          map[uint64]struct{}
		MaxFileID               int64
		mu                      sync.RWMutex
		KeyCount                int // total key number ,include expired, deleted, repeated.
		closed                  bool
		isMerging               bool
		fm                      *fileManager
		flock                   *flock.Flock
		commitBuffer            *bytes.Buffer
		mergeStartCh            chan struct{}
		mergeEndCh              chan error
		mergeWorkCloseCh        chan struct{}
		writeCh                 chan *request
	}

	// BucketMetasIdx represents the index of the bucket's meta-information
	BucketMetasIdx map[string]*BucketMeta
)

// open returns a newly initialized DB object.
func open(opt Options) (*DB, error) {
	db := &DB{
		//BPTreeIdx:               make(BPTreeIdx),
		BTreeIdx:                make(BTreeIdx),
		SetIdx:                  make(SetIdx),
		SortedSetIdx:            make(SortedSetIdx),
		ActiveBPTreeIdx:         NewTree(),
		MaxFileID:               0,
		opt:                     opt,
		KeyCount:                0,
		closed:                  false,
		committedTxIds:          make(map[uint64]struct{}),
		BPTreeKeyEntryPosMap:    make(map[string]int64),
		bucketMetas:             make(map[string]*BucketMeta),
		ActiveCommittedTxIdsIdx: NewTree(),
		fm:                      newFileManager(opt.RWMode, opt.MaxFdNumsInCache, opt.CleanFdsCacheThreshold),
		mergeStartCh:            make(chan struct{}),
		mergeEndCh:              make(chan error),
		mergeWorkCloseCh:        make(chan struct{}),
		writeCh:                 make(chan *request, KvWriteChCapacity),
	}

	db.Index = newIndex(db)

	commitBuffer := new(bytes.Buffer)
	commitBuffer.Grow(int(db.opt.CommitBufferSize))
	db.commitBuffer = commitBuffer

	if ok := filesystem.PathIsExist(db.opt.Dir); !ok {
		if err := os.MkdirAll(db.opt.Dir, os.ModePerm); err != nil {
			return nil, err
		}
	}

	flock := flock.New(filepath.Join(opt.Dir, FLockName))
	if ok, err := flock.TryLock(); err != nil {
		return nil, err
	} else if !ok {
		return nil, ErrDirLocked
	}

	db.flock = flock

	if err := db.checkEntryIdxMode(); err != nil {
		return nil, err
	}

	if opt.EntryIdxMode == HintBPTSparseIdxMode {
		for _, subDir := range []string{
			path.Join(db.opt.Dir, bptDir, "root"),
			path.Join(db.opt.Dir, bptDir, "txid"),
			path.Join(db.opt.Dir, "meta/bucket"),
		} {
			if err := createDirIfNotExist(subDir); err != nil {
				return nil, err
			}
		}
	}

	if err := db.buildIndexes(); err != nil {
		return nil, fmt.Errorf("db.buildIndexes error: %s", err)
	}

	go db.mergeWorker()
	go db.doWrites()

	return db, nil
}

// Open returns a newly initialized DB object with Option.
func Open(options Options, ops ...Option) (*DB, error) {
	opts := &options
	for _, do := range ops {
		do(opts)
	}
	return open(*opts)
}

func (db *DB) checkEntryIdxMode() error {
	hasDataFlag := false
	hasBptDirFlag := false

	files, err := ioutil.ReadDir(db.opt.Dir)
	if err != nil {
		return err
	}

	for _, f := range files {
		id := f.Name()

		fileSuffix := path.Ext(path.Base(id))
		if fileSuffix == DataSuffix {
			hasDataFlag = true
			if hasBptDirFlag {
				break
			}
		}

		if id == bptDir {
			hasBptDirFlag = true
		}
	}

	if db.opt.EntryIdxMode != HintBPTSparseIdxMode && hasDataFlag && hasBptDirFlag {
		return errors.New("not support HintBPTSparseIdxMode switch to the other EntryIdxMode")
	}

	if db.opt.EntryIdxMode == HintBPTSparseIdxMode && !hasBptDirFlag && hasDataFlag {
		return errors.New("not support the other EntryIdxMode switch to HintBPTSparseIdxMode")
	}

	return nil
}

// Update executes a function within a managed read/write transaction.
func (db *DB) Update(fn func(tx *Tx) error) error {
	if fn == nil {
		return ErrFn
	}

	return db.managed(true, fn)
}

// View executes a function within a managed read-only transaction.
func (db *DB) View(fn func(tx *Tx) error) error {
	if fn == nil {
		return ErrFn
	}

	return db.managed(false, fn)
}

// Backup copies the database to file directory at the given dir.
func (db *DB) Backup(dir string) error {
	return db.View(func(tx *Tx) error {
		return filesystem.CopyDir(db.opt.Dir, dir)
	})
}

// BackupTarGZ Backup copy the database to writer.
func (db *DB) BackupTarGZ(w io.Writer) error {
	return db.View(func(tx *Tx) error {
		return tarGZCompress(w, db.opt.Dir)
	})
}

// Close releases all db resources.
func (db *DB) Close() error {
	db.mu.Lock()
	defer db.mu.Unlock()

	if db.closed {
		return ErrDBClosed
	}

	db.closed = true

	err := db.release()
	if err != nil {
		return err
	}

	return nil
}

// release set all obj in the db instance to nil
func (db *DB) release() error {
	GCEnable := db.opt.GCWhenClose

	err := db.ActiveFile.rwManager.Release()
	if err != nil {
		return err
	}

	db.BTreeIdx = nil

	db.BPTreeKeyEntryPosMap = nil

	db.bucketMetas = nil

	db.SetIdx = nil

	db.SortedSetIdx = nil

	db.Index = nil

	db.ActiveFile = nil

	db.ActiveBPTreeIdx = nil

	db.ActiveCommittedTxIdsIdx = nil

	db.committedTxIds = nil

	err = db.fm.close()

	if err != nil {
		return err
	}

	if !db.flock.Locked() {
		return ErrDirUnlocked
	}

	err = db.flock.Unlock()
	if err != nil {
		return err
	}

	db.mergeWorkCloseCh <- struct{}{}

	db.fm = nil

	db = nil

	if GCEnable {
		runtime.GC()
	}

	return nil
}

func (db *DB) getValueByRecord(r *Record) ([]byte, error) {
	if r == nil {
		return nil, errors.New("the record is nil")
	}

	if r.E != nil {
		return r.E.Value, nil
	}

	e, err := db.getEntryByHint(r.H)
	if err != nil {
		return nil, err
	}

	if e != nil {
		return e.Value, nil
	}

	return nil, nil
}

func (db *DB) getEntryByHint(h *Hint) (*Entry, error) {
	dirPath := getDataPath(h.FileID, db.opt.Dir)
	df, err := db.fm.getDataFile(dirPath, db.opt.SegmentSize)
	if err != nil {
		return nil, err
	}
	defer func(rwManager RWManager) {
		err := rwManager.Release()
		if err != nil {
			return
		}
	}(df.rwManager)

	payloadSize := h.Meta.PayloadSize()
	item, err := df.ReadRecord(int(h.DataPos), payloadSize)
	if err != nil {
		return nil, fmt.Errorf("read err. pos %d, key %s, err %s", h.DataPos, string(h.Key), err)
	}

	return item, nil
}

func (db *DB) commitTransaction(tx *Tx) error {
	var err error
	defer func() {
		var panicked bool
		if r := recover(); r != nil {
			// resume normal execution
			panicked = true
		}
		if panicked || err != nil {
			//log.Fatal("panicked=", panicked, ", err=", err)
			if errRollback := tx.Rollback(); errRollback != nil {
				err = errRollback
			}
		}
	}()

	// commit current tx
	tx.lock()
	tx.setStatusRunning()
	err = tx.Commit()
	if err != nil {
		//log.Fatal("txCommit fail,err=", err)
		return err
	}

	return err
}

func (db *DB) writeRequests(reqs []*request) error {
	var err error
	if len(reqs) == 0 {
		return nil
	}

	done := func(err error) {
		for _, r := range reqs {
			r.Err = err
			r.Wg.Done()
		}
	}

	for _, req := range reqs {
		tx := req.tx
		cerr := db.commitTransaction(tx)
		if cerr != nil {
			err = cerr
		}
	}

	done(err)
	return err
}

// MaxBatchCount returns max possible entries in batch
func (db *DB) getMaxBatchCount() int64 {
	return db.opt.MaxBatchCount
}

// MaxBatchSize returns max possible batch size
func (db *DB) getMaxBatchSize() int64 {
	return db.opt.MaxBatchSize
}

func (db *DB) doWrites() {
	pendingCh := make(chan struct{}, 1)
	writeRequests := func(reqs []*request) {
		if err := db.writeRequests(reqs); err != nil {
			log.Fatal("writeRequests fail, err=", err)
		}
		<-pendingCh
	}

	reqs := make([]*request, 0, 10)
	var r *request
	var ok bool
	for {
		r, ok = <-db.writeCh
		if !ok {
			goto closedCase
		}

		for {
			reqs = append(reqs, r)

			if len(reqs) >= 3*KvWriteChCapacity {
				pendingCh <- struct{}{} // blocking.
				goto writeCase
			}

			select {
			// Either push to pending, or continue to pick from writeCh.
			case r, ok = <-db.writeCh:
				if !ok {
					goto closedCase
				}
			case pendingCh <- struct{}{}:
				goto writeCase
			}
		}

	closedCase:
		// All the pending request are drained.
		// Don't close the writeCh, because it has be used in several places.
		for {
			select {
			case r = <-db.writeCh:
				reqs = append(reqs, r)
			default:
				pendingCh <- struct{}{} // Push to pending before doing a write.
				writeRequests(reqs)
				return
			}
		}

	writeCase:
		go writeRequests(reqs)
		reqs = make([]*request, 0, 10)
	}
}

// setActiveFile sets the ActiveFile (DataFile object).
func (db *DB) setActiveFile() (err error) {
	filepath := getDataPath(db.MaxFileID, db.opt.Dir)
	db.ActiveFile, err = db.fm.getDataFile(filepath, db.opt.SegmentSize)
	if err != nil {
		return
	}

	db.ActiveFile.fileID = db.MaxFileID

	return nil
}

// getMaxFileIDAndFileIds returns max fileId and fileIds.
func (db *DB) getMaxFileIDAndFileIDs() (maxFileID int64, dataFileIds []int) {
	files, _ := ioutil.ReadDir(db.opt.Dir)
	if len(files) == 0 {
		return 0, nil
	}

	for _, f := range files {
		id := f.Name()
		fileSuffix := path.Ext(path.Base(id))
		if fileSuffix != DataSuffix {
			continue
		}

		id = strings.TrimSuffix(id, DataSuffix)
		idVal, _ := strconv2.StrToInt(id)
		dataFileIds = append(dataFileIds, idVal)
	}

	if len(dataFileIds) == 0 {
		return 0, nil
	}

	sort.Ints(dataFileIds)
	maxFileID = int64(dataFileIds[len(dataFileIds)-1])

	return
}

// getActiveFileWriteOff returns the write-offset of activeFile.
func (db *DB) getActiveFileWriteOff() (off int64, err error) {
	off = 0
	for {
		if item, err := db.ActiveFile.ReadAt(int(off)); err == nil {
			if item == nil {
				break
			}

			off += item.Size()
			// set ActiveFileActualSize
			db.ActiveFile.ActualSize = off

		} else {
			if err == io.EOF {
				break
			}
			if err == ErrIndexOutOfBound {
				break
			}

			return -1, fmt.Errorf("when build activeDataIndex readAt err: %s", err)
		}
	}

	return
}

func (db *DB) parseDataFiles(dataFileIds []int) (unconfirmedRecords []*Record, committedTxIds map[uint64]struct{}, err error) {
	var (
		off int64
		f   *fileRecovery
		fID int64
	)

	committedTxIds = make(map[uint64]struct{})

	if db.opt.EntryIdxMode == HintBPTSparseIdxMode {
		dataFileIds = dataFileIds[len(dataFileIds)-1:]
	}

	for _, dataID := range dataFileIds {
		off = 0
		fID = int64(dataID)
		dataPath := getDataPath(fID, db.opt.Dir)
		f, err = newFileRecovery(dataPath, db.opt.BufferSizeOfRecovery)
		if err != nil {
			return nil, nil, err
		}
		goto ReadEntriesFromFile
	}

ReadEntriesFromFile:
	for {
		entry, err := f.readEntry()
		if err != nil {
			// whatever which logic branch it will choose, we will release the fd.
			_ = f.release()
			if errors.Is(err, io.EOF) || errors.Is(err, ErrIndexOutOfBound) || errors.Is(err, io.ErrUnexpectedEOF) {
				break
			}
			if off >= db.opt.SegmentSize {
				break
			}

<<<<<<< HEAD
			if entry.Meta.Status == Committed {
				committedTxIds[entry.Meta.TxID] = struct{}{}
				meta := NewMetaData().WithFlag(DataSetFlag)
				h := NewHint().WithMeta(meta)
				err := db.ActiveCommittedTxIdsIdx.Insert(entry.GetTxIDBytes(), nil, h, CountFlagEnabled)
				if err != nil {
					return nil, nil, fmt.Errorf("can not ingest the hint obj to ActiveCommittedTxIdsIdx, err: %s", err.Error())
				}
			}
			h := NewHint().WithKey(entry.Key).WithFileId(fID).WithMeta(entry.Meta).WithDataPos(uint64(off))
			r := NewRecord().WithHint(h).WithEntry(entry).WithBucket(entry.GetBucketString())
			unconfirmedRecords = append(unconfirmedRecords, r)
=======
			return nil, nil, err
		}

		if entry == nil {
			break
		}

		var e *Entry
		if db.opt.EntryIdxMode == HintKeyValAndRAMIdxMode {
			e = NewEntry().WithKey(entry.Key).WithValue(entry.Value).WithBucket(entry.Bucket).WithMeta(entry.Meta)
		}
>>>>>>> 2f72279a

		if entry.Meta.Status == Committed {
			committedTxIds[entry.Meta.TxID] = struct{}{}
			meta := NewMetaData().WithFlag(DataSetFlag)
			h := NewHint().WithMeta(meta)
			err := db.ActiveCommittedTxIdsIdx.Insert(entry.GetTxIDBytes(), nil, h, CountFlagEnabled)
			if err != nil {
				return nil, nil, fmt.Errorf("can not ingest the hint obj to ActiveCommittedTxIdsIdx, err: %s", err.Error())
			}
		}
		h := NewHint().WithKey(entry.Key).WithFileId(fID).WithMeta(entry.Meta).WithDataPos(uint64(off))
		r := NewRecord().WithHint(h).WithEntry(e).WithBucket(entry.GetBucketString())
		unconfirmedRecords = append(unconfirmedRecords, r)

		if db.opt.EntryIdxMode == HintBPTSparseIdxMode {
			db.BPTreeKeyEntryPosMap[string(getNewKey(string(entry.Bucket), entry.Key))] = off
		}

		off += entry.Size()
	}

	return
}

func (db *DB) buildBPTreeRootIdxes(dataFileIds []int) error {
	var off int64

	dataFileIdsSize := len(dataFileIds)

	if dataFileIdsSize == 1 {
		return nil
	}

	for i := 0; i < len(dataFileIds[0:dataFileIdsSize-1]); i++ {
		off = 0
		path := getBPTRootPath(int64(dataFileIds[i]), db.opt.Dir)
		fd, err := os.OpenFile(filepath.Clean(path), os.O_RDWR, os.ModePerm)
		if err != nil {
			return err
		}

		for {
			bs, err := ReadBPTreeRootIdxAt(fd, off)
			if err == io.EOF || err == nil && bs == nil {
				break
			}
			if err != nil {
				return err
			}

			if err == nil && bs != nil {
				db.BPTreeRootIdxes = append(db.BPTreeRootIdxes, bs)
				off += bs.Size()
			}

		}

		fd.Close()
	}

	db.committedTxIds = nil

	return nil
}

func (db *DB) buildBTreeIdx(bucket string, r *Record) {
	if r.IsExpired() {
		return
	}

	if _, ok := db.BTreeIdx[bucket]; !ok {
		db.BTreeIdx[bucket] = NewBTree()
	}

	key := r.H.Key

	if r.H.Meta.Flag == DataDeleteFlag {
		db.BTreeIdx[bucket].Delete(key)
	} else {
		if db.opt.EntryIdxMode == HintKeyAndRAMIdxMode {
			r.E = nil
		}
		db.BTreeIdx[bucket].Insert(key, r.E, r.H)
	}
}

func (db *DB) buildActiveBPTreeIdx(r *Record) error {
	newKey := getNewKey(r.Bucket, r.H.Key)
	if err := db.ActiveBPTreeIdx.Insert(newKey, r.E, r.H, CountFlagEnabled); err != nil {
		return fmt.Errorf("when build BPTreeIdx insert index err: %s", err)
	}

	return nil
}

func (db *DB) buildBucketMetaIdx() error {
	if db.opt.EntryIdxMode == HintBPTSparseIdxMode {
		files, err := ioutil.ReadDir(getBucketMetaPath(db.opt.Dir))
		if err != nil {
			return err
		}

		if len(files) != 0 {
			for _, f := range files {
				name := f.Name()
				fileSuffix := path.Ext(path.Base(name))
				if fileSuffix != BucketMetaSuffix {
					continue
				}

				name = strings.TrimSuffix(name, BucketMetaSuffix)

				bucketMeta, err := ReadBucketMeta(getBucketMetaFilePath(name, db.opt.Dir))
				if err == io.EOF {
					break
				}
				if err != nil {
					return err
				}

				db.bucketMetas[name] = bucketMeta
			}
		}
	}

	return nil
}

func (db *DB) buildOtherIdxes(bucket string, r *Record) error {
	if r.H.Meta.Ds == DataStructureSet {
		if err := db.buildSetIdx(bucket, r); err != nil {
			return err
		}
	}

	if r.H.Meta.Ds == DataStructureSortedSet {
		if err := db.buildSortedSetIdx(bucket, r); err != nil {
			return err
		}
	}

	if r.H.Meta.Ds == DataStructureList {
		if err := db.buildListIdx(bucket, r); err != nil {
			return err
		}
	}

	return nil
}

// buildHintIdx builds the Hint Indexes.
func (db *DB) buildHintIdx(dataFileIds []int) error {
	unconfirmedRecords, committedTxIds, err := db.parseDataFiles(dataFileIds)
	db.committedTxIds = committedTxIds

	if err != nil {
		return err
	}

	if len(unconfirmedRecords) == 0 {
		return nil
	}

	for _, r := range unconfirmedRecords {
		if _, ok := db.committedTxIds[r.H.Meta.TxID]; ok {
			bucket := r.Bucket

			if r.H.Meta.Ds == DataStructureTree {
				r.H.Meta.Status = Committed

				if db.opt.EntryIdxMode == HintBPTSparseIdxMode {
					if err = db.buildActiveBPTreeIdx(r); err != nil {
						return err
					}
				} else {
					db.buildBTreeIdx(bucket, r)
				}
			} else {
				if err = db.buildOtherIdxes(bucket, r); err != nil {
					return err
				}

				if r.H.Meta.Ds == DataStructureNone {
					db.buildNotDSIdxes(bucket, r)
				}
			}

			db.KeyCount++
		}
	}

	if HintBPTSparseIdxMode == db.opt.EntryIdxMode {
		if err = db.buildBPTreeRootIdxes(dataFileIds); err != nil {
			return err
		}
	}

	return nil
}

func (db *DB) buildNotDSIdxes(bucket string, r *Record) {
	if r.H.Meta.Flag == DataSetBucketDeleteFlag {
		db.deleteBucket(DataStructureSet, bucket)
	}
	if r.H.Meta.Flag == DataSortedSetBucketDeleteFlag {
		db.deleteBucket(DataStructureSortedSet, bucket)
	}
	if r.H.Meta.Flag == DataBPTreeBucketDeleteFlag {
		db.deleteBucket(DataStructureTree, bucket)
	}
	if r.H.Meta.Flag == DataListBucketDeleteFlag {
		db.deleteBucket(DataStructureList, bucket)
	}
}

func (db *DB) deleteBucket(ds uint16, bucket string) {
	if ds == DataStructureSet {
		delete(db.SetIdx, bucket)
	}
	if ds == DataStructureSortedSet {
		delete(db.SortedSetIdx, bucket)
	}
	if ds == DataStructureTree {
		delete(db.BTreeIdx, bucket)
	}
	if ds == DataStructureList {
		db.Index.deleteList(bucket)
	}
}

// buildSetIdx builds set index when opening the DB.
func (db *DB) buildSetIdx(bucket string, r *Record) error {
	if _, ok := db.SetIdx[bucket]; !ok {
		db.SetIdx[bucket] = NewSet()
	}

	if r.H.Meta.Flag == DataSetFlag {
		key, value := r.E.Key, r.E.Value
		db.setRecordByMode(r)
		if err := db.SetIdx[bucket].SAdd(string(key), [][]byte{value}, []*Record{r}); err != nil {
			return fmt.Errorf("when build SetIdx SAdd index err: %s", err)
		}
	}

	if r.H.Meta.Flag == DataDeleteFlag {
		if err := db.SetIdx[bucket].SRem(string(r.E.Key), r.E.Value); err != nil {
			return fmt.Errorf("when build SetIdx SRem index err: %s", err)
		}
	}

	return nil
}

// buildSortedSetIdx builds sorted set index when opening the DB.
func (db *DB) buildSortedSetIdx(bucket string, r *Record) error {
	if _, ok := db.SortedSetIdx[bucket]; !ok {
		db.SortedSetIdx[bucket] = NewZSet(db)
	}

	if r.H.Meta.Flag == DataZAddFlag {
		keyAndScore := strings.Split(string(r.E.Key), SeparatorForZSetKey)
		if len(keyAndScore) == 2 {
			key := keyAndScore[0]
			score, _ := strconv2.StrToFloat64(keyAndScore[1])
			value := r.E.Value
			db.setRecordByMode(r)
			_ = db.SortedSetIdx[bucket].ZAdd(key, SCORE(score), value, r)
		}
	}
	if r.H.Meta.Flag == DataZRemFlag {
		_, _ = db.SortedSetIdx[bucket].ZRem(string(r.E.Key), r.E.Value)
	}
	if r.H.Meta.Flag == DataZRemRangeByRankFlag {
		startAndEnd := strings.Split(string(r.E.Value), SeparatorForZSetKey)
		start, _ := strconv2.StrToInt(startAndEnd[0])
		end, _ := strconv2.StrToInt(startAndEnd[1])
		_ = db.SortedSetIdx[bucket].ZRemRangeByRank(string(r.E.Key), start, end)
	}
	if r.H.Meta.Flag == DataZPopMaxFlag {
		_, _, _ = db.SortedSetIdx[bucket].ZPopMax(string(r.E.Key))
	}
	if r.H.Meta.Flag == DataZPopMinFlag {
		_, _, _ = db.SortedSetIdx[bucket].ZPopMin(string(r.E.Key))
	}

	return nil
}

// buildListIdx builds List index when opening the DB.
func (db *DB) buildListIdx(bucket string, r *Record) error {
	l := db.Index.getList(bucket)

	if IsExpired(r.E.Meta.TTL, r.E.Meta.Timestamp) {
		return nil
	}
	switch r.H.Meta.Flag {
	case DataExpireListFlag:
		t, err := strconv2.StrToInt64(string(r.E.Value))
		if err != nil {
			return err
		}
		ttl := uint32(t)
		l.TTL[string(r.E.Key)] = ttl
		l.TimeStamp[string(r.E.Key)] = r.E.Meta.Timestamp
	case DataLPushFlag:
		db.setRecordByMode(r)
		_ = l.LPush(string(r.E.Key), r)
	case DataRPushFlag:
		db.setRecordByMode(r)
		_ = l.RPush(string(r.E.Key), r)
	case DataLRemFlag:
		countAndValueIndex := strings.Split(string(r.E.Value), SeparatorForListKey)
		count, _ := strconv2.StrToInt(countAndValueIndex[0])
		value := []byte(countAndValueIndex[1])

		if err := l.LRem(string(r.E.Key), count, value); err != nil {
			return ErrWhenBuildListIdx(err)
		}
	case DataLPopFlag:
		if _, err := l.LPop(string(r.E.Key)); err != nil {
			return ErrWhenBuildListIdx(err)
		}
	case DataRPopFlag:
		if _, err := l.RPop(string(r.E.Key)); err != nil {
			return ErrWhenBuildListIdx(err)
		}
	case DataLSetFlag:
		keyAndIndex := strings.Split(string(r.E.Key), SeparatorForListKey)
		newKey := keyAndIndex[0]
		index, _ := strconv2.StrToInt(keyAndIndex[1])
		if err := l.LSet(newKey, index, r); err != nil {
			return ErrWhenBuildListIdx(err)
		}
	case DataLTrimFlag:
		keyAndStartIndex := strings.Split(string(r.E.Key), SeparatorForListKey)
		newKey := keyAndStartIndex[0]
		start, _ := strconv2.StrToInt(keyAndStartIndex[1])
		end, _ := strconv2.StrToInt(string(r.E.Value))
		if err := l.LTrim(newKey, start, end); err != nil {
			return ErrWhenBuildListIdx(err)
		}
	case DataLRemByIndex:
		indexes, err := UnmarshalInts(r.E.Value)
		if err != nil {
			return err
		}
		if err := l.LRemByIndex(string(r.E.Key), indexes); err != nil {
			return ErrWhenBuildListIdx(err)
		}
	}

	return nil
}

func (db *DB) setRecordByMode(r *Record) {
	if db.opt.EntryIdxMode == HintKeyAndRAMIdxMode {
		r.E = nil
	} else {
		r.H = nil
	}
}

// ErrWhenBuildListIdx returns err when build listIdx
func ErrWhenBuildListIdx(err error) error {
	return fmt.Errorf("when build listIdx err: %s", err)
}

// buildIndexes builds indexes when db initialize resource.
func (db *DB) buildIndexes() (err error) {
	var (
		maxFileID   int64
		dataFileIds []int
	)

	maxFileID, dataFileIds = db.getMaxFileIDAndFileIDs()

	// init db.ActiveFile
	db.MaxFileID = maxFileID

	// set ActiveFile
	if err = db.setActiveFile(); err != nil {
		return
	}

	if dataFileIds == nil && maxFileID == 0 {
		return
	}

	if db.ActiveFile.writeOff, err = db.getActiveFileWriteOff(); err != nil {
		return
	}

	if err = db.buildBucketMetaIdx(); err != nil {
		return
	}

	// build hint index
	return db.buildHintIdx(dataFileIds)
}

func (db *DB) buildRecordByEntryAndOffset(entry *Entry, offset int64) *Record {
	var (
		h *Hint
		e *Entry
	)
	if db.opt.EntryIdxMode == HintKeyAndRAMIdxMode {
		h = NewHint().WithFileId(db.ActiveFile.fileID).WithKey(entry.Key).WithMeta(entry.Meta).WithDataPos(uint64(offset))
	} else {
		e = entry
	}

	return NewRecord().WithBucket(string(entry.Bucket)).WithEntry(e).WithHint(h)
}

// managed calls a block of code that is fully contained in a transaction.
func (db *DB) managed(writable bool, fn func(tx *Tx) error) (err error) {
	var tx *Tx

	tx, err = db.Begin(writable)
	if err != nil {
		return err
	}
	//defer func() {
	//	if r := recover(); r != nil {
	//		err = fmt.Errorf("panic when executing tx, err is %+v", r)
	//	}
	//}()

	if err = fn(tx); err == nil {
		err = tx.Commit()
	} else {
		if db.opt.ErrorHandler != nil {
			db.opt.ErrorHandler.HandleError(err)
		}

		errRollback := tx.Rollback()
		err = fmt.Errorf("%v. Rollback err: %v", err, errRollback)
	}

	return err
}

const bptDir = "bpt"

func (db *DB) sendToWriteCh(tx *Tx) (*request, error) {
	req := requestPool.Get().(*request)
	req.reset()
	req.Wg.Add(1)
	req.tx = tx
	req.IncrRef()     // for db write
	db.writeCh <- req // Handled in doWrites.
	return req, nil
}

func (db *DB) checkListExpired() {
	db.Index.rangeList(func(l *List) {
		for key := range l.TTL {
			l.IsExpire(key)
		}
	})
}

// IsClose return the value that represents the status of DB
func (db *DB) IsClose() bool {
	return db.closed
}

func (db *DB) getMetaByRecord(r *Record) *MetaData {
	if db.opt.EntryIdxMode == HintKeyValAndRAMIdxMode {
		return r.E.Meta
	}
	return r.H.Meta
}<|MERGE_RESOLUTION|>--- conflicted
+++ resolved
@@ -689,32 +689,12 @@
 				break
 			}
 
-<<<<<<< HEAD
-			if entry.Meta.Status == Committed {
-				committedTxIds[entry.Meta.TxID] = struct{}{}
-				meta := NewMetaData().WithFlag(DataSetFlag)
-				h := NewHint().WithMeta(meta)
-				err := db.ActiveCommittedTxIdsIdx.Insert(entry.GetTxIDBytes(), nil, h, CountFlagEnabled)
-				if err != nil {
-					return nil, nil, fmt.Errorf("can not ingest the hint obj to ActiveCommittedTxIdsIdx, err: %s", err.Error())
-				}
-			}
-			h := NewHint().WithKey(entry.Key).WithFileId(fID).WithMeta(entry.Meta).WithDataPos(uint64(off))
-			r := NewRecord().WithHint(h).WithEntry(entry).WithBucket(entry.GetBucketString())
-			unconfirmedRecords = append(unconfirmedRecords, r)
-=======
 			return nil, nil, err
 		}
 
 		if entry == nil {
 			break
 		}
-
-		var e *Entry
-		if db.opt.EntryIdxMode == HintKeyValAndRAMIdxMode {
-			e = NewEntry().WithKey(entry.Key).WithValue(entry.Value).WithBucket(entry.Bucket).WithMeta(entry.Meta)
-		}
->>>>>>> 2f72279a
 
 		if entry.Meta.Status == Committed {
 			committedTxIds[entry.Meta.TxID] = struct{}{}
@@ -726,7 +706,7 @@
 			}
 		}
 		h := NewHint().WithKey(entry.Key).WithFileId(fID).WithMeta(entry.Meta).WithDataPos(uint64(off))
-		r := NewRecord().WithHint(h).WithEntry(e).WithBucket(entry.GetBucketString())
+		r := NewRecord().WithHint(h).WithEntry(entry).WithBucket(entry.GetBucketString())
 		unconfirmedRecords = append(unconfirmedRecords, r)
 
 		if db.opt.EntryIdxMode == HintBPTSparseIdxMode {
