// Copyright 2019 The nutsdb Author. All rights reserved.
//
// Licensed under the Apache License, Version 2.0 (the "License");
// you may not use this file except in compliance with the License.
// You may obtain a copy of the License at
//
//     http://www.apache.org/licenses/LICENSE-2.0
//
// Unless required by applicable law or agreed to in writing, software
// distributed under the License is distributed on an "AS IS" BASIS,
// WITHOUT WARRANTIES OR CONDITIONS OF ANY KIND, either express or implied.
// See the License for the specific language governing permissions and
// limitations under the License.

package nutsdb

import (
	"bytes"
	"errors"
	"fmt"
	"io"
	"io/ioutil"
	"log"
	"os"
	"path"
	"path/filepath"
	"runtime"
	"sort"
	"strings"
	"sync"
	"time"

	"github.com/gofrs/flock"
	"github.com/xujiajun/utils/filesystem"
	"github.com/xujiajun/utils/strconv2"
)

const (
	// DataDeleteFlag represents the data delete flag
	DataDeleteFlag uint16 = iota

	// DataSetFlag represents the data set flag
	DataSetFlag

	// DataLPushFlag represents the data LPush flag
	DataLPushFlag

	// DataRPushFlag represents the data RPush flag
	DataRPushFlag

	// DataLRemFlag represents the data LRem flag
	DataLRemFlag

	// DataLPopFlag represents the data LPop flag
	DataLPopFlag

	// DataRPopFlag represents the data RPop flag
	DataRPopFlag

	// DataLSetFlag represents the data LSet flag
	DataLSetFlag

	// DataLTrimFlag represents the data LTrim flag
	DataLTrimFlag

	// DataZAddFlag represents the data ZAdd flag
	DataZAddFlag

	// DataZRemFlag represents the data ZRem flag
	DataZRemFlag

	// DataZRemRangeByRankFlag represents the data ZRemRangeByRank flag
	DataZRemRangeByRankFlag

	// DataZPopMaxFlag represents the data ZPopMax flag
	DataZPopMaxFlag

	// DataZPopMinFlag represents the data aZPopMin flag
	DataZPopMinFlag

	// DataSetBucketDeleteFlag represents the delete Set bucket flag
	DataSetBucketDeleteFlag

	// DataSortedSetBucketDeleteFlag represents the delete Sorted Set bucket flag
	DataSortedSetBucketDeleteFlag

	// DataBPTreeBucketDeleteFlag represents the delete BPTree bucket flag
	DataBPTreeBucketDeleteFlag

	// DataListBucketDeleteFlag represents the delete List bucket flag
	DataListBucketDeleteFlag

	// LRemByIndex represents the data LRemByIndex flag
	DataLRemByIndex

	// DataListBucketDeleteFlag represents that set ttl for the list
	DataExpireListFlag
)

const (
	// UnCommitted represents the tx unCommitted status
	UnCommitted uint16 = 0

	// Committed represents the tx committed status
	Committed uint16 = 1

	// Persistent represents the data persistent flag
	Persistent uint32 = 0

	// ScanNoLimit represents the data scan no limit flag
	ScanNoLimit int = -1

	KvWriteChCapacity = 1000
)

const (
	// DataStructureSet represents the data structure set flag
	DataStructureSet uint16 = iota

	// DataStructureSortedSet represents the data structure sorted set flag
	DataStructureSortedSet

	// DataStructureBTree represents the data structure b tree flag
	DataStructureBTree

	// DataStructureList represents the data structure list flag
	DataStructureList

	// DataStructureNone represents not the data structure
	DataStructureNone
)

const FLockName = "nutsdb-flock"

type (
	// DB represents a collection of buckets that persist on disk.
	DB struct {
		opt              Options // the database options
		BTreeIdx         BTreeIdx
		SetIdx           SetIdx
		SortedSetIdx     SortedSetIdx
		Index            *index
		ActiveFile       *DataFile
		MaxFileID        int64
		mu               sync.RWMutex
		KeyCount         int // total key number ,include expired, deleted, repeated.
		closed           bool
		isMerging        bool
		fm               *fileManager
		flock            *flock.Flock
		commitBuffer     *bytes.Buffer
		mergeStartCh     chan struct{}
		mergeEndCh       chan error
		mergeWorkCloseCh chan struct{}
		writeCh          chan *request
		tm               *ttlManager
	}
)

// open returns a newly initialized DB object.
func open(opt Options) (*DB, error) {
	db := &DB{
		BTreeIdx:         make(BTreeIdx),
		SetIdx:           make(SetIdx),
		SortedSetIdx:     make(SortedSetIdx),
		MaxFileID:        0,
		opt:              opt,
		KeyCount:         0,
		closed:           false,
		Index:            NewIndex(),
		fm:               newFileManager(opt.RWMode, opt.MaxFdNumsInCache, opt.CleanFdsCacheThreshold),
		mergeStartCh:     make(chan struct{}),
		mergeEndCh:       make(chan error),
		mergeWorkCloseCh: make(chan struct{}),
		writeCh:          make(chan *request, KvWriteChCapacity),
		tm:               newTTLManager(opt.ExpiredDeleteType),
	}

	commitBuffer := new(bytes.Buffer)
	commitBuffer.Grow(int(db.opt.CommitBufferSize))
	db.commitBuffer = commitBuffer

	if ok := filesystem.PathIsExist(db.opt.Dir); !ok {
		if err := os.MkdirAll(db.opt.Dir, os.ModePerm); err != nil {
			return nil, err
		}
	}

	flock := flock.New(filepath.Join(opt.Dir, FLockName))
	if ok, err := flock.TryLock(); err != nil {
		return nil, err
	} else if !ok {
		return nil, ErrDirLocked
	}

	db.flock = flock

	if err := db.buildIndexes(); err != nil {
		return nil, fmt.Errorf("db.buildIndexes error: %s", err)
	}

	go db.mergeWorker()
	go db.doWrites()
	go db.tm.run()

	return db, nil
}

// Open returns a newly initialized DB object with Option.
func Open(options Options, ops ...Option) (*DB, error) {
	opts := &options
	for _, do := range ops {
		do(opts)
	}
	return open(*opts)
}

// Update executes a function within a managed read/write transaction.
func (db *DB) Update(fn func(tx *Tx) error) error {
	if fn == nil {
		return ErrFn
	}

	return db.managed(true, fn)
}

// View executes a function within a managed read-only transaction.
func (db *DB) View(fn func(tx *Tx) error) error {
	if fn == nil {
		return ErrFn
	}

	return db.managed(false, fn)
}

// Backup copies the database to file directory at the given dir.
func (db *DB) Backup(dir string) error {
	return db.View(func(tx *Tx) error {
		return filesystem.CopyDir(db.opt.Dir, dir)
	})
}

// BackupTarGZ Backup copy the database to writer.
func (db *DB) BackupTarGZ(w io.Writer) error {
	return db.View(func(tx *Tx) error {
		return tarGZCompress(w, db.opt.Dir)
	})
}

// Close releases all db resources.
func (db *DB) Close() error {
	db.mu.Lock()
	defer db.mu.Unlock()

	if db.closed {
		return ErrDBClosed
	}

	db.closed = true

	err := db.release()
	if err != nil {
		return err
	}

	return nil
}

// release set all obj in the db instance to nil
func (db *DB) release() error {
	GCEnable := db.opt.GCWhenClose

	err := db.ActiveFile.rwManager.Release()
	if err != nil {
		return err
	}

	db.BTreeIdx = nil

	db.SetIdx = nil

	db.SortedSetIdx = nil

	db.Index = nil

	db.ActiveFile = nil

	err = db.fm.close()

	if err != nil {
		return err
	}

	db.mergeWorkCloseCh <- struct{}{}

	if !db.flock.Locked() {
		return ErrDirUnlocked
	}

	err = db.flock.Unlock()
	if err != nil {
		return err
	}

	db.fm = nil

	db.tm.close()

	db = nil

	if GCEnable {
		runtime.GC()
	}

	return nil
}

func (db *DB) getValueByRecord(r *Record) ([]byte, error) {
	if r == nil {
		return nil, errors.New("the record is nil")
	}

	if r.V != nil {
		return r.V, nil
	}

	e, err := db.getEntryByHint(r.H)
	if err != nil {
		return nil, err
	}

	return e.Value, nil
}

func (db *DB) getEntryByHint(h *Hint) (*Entry, error) {
	dirPath := getDataPath(h.FileID, db.opt.Dir)
	df, err := db.fm.getDataFile(dirPath, db.opt.SegmentSize)
	if err != nil {
		return nil, err
	}
	defer func(rwManager RWManager) {
		err := rwManager.Release()
		if err != nil {
			return
		}
	}(df.rwManager)

	payloadSize := h.Meta.PayloadSize()
	item, err := df.ReadRecord(int(h.DataPos), payloadSize)
	if err != nil {
		return nil, fmt.Errorf("read err. pos %d, key %s, err %s", h.DataPos, string(h.Key), err)
	}

	return item, nil
}

func (db *DB) commitTransaction(tx *Tx) error {
	var err error
	defer func() {
		var panicked bool
		if r := recover(); r != nil {
			// resume normal execution
			panicked = true
		}
		if panicked || err != nil {
			//log.Fatal("panicked=", panicked, ", err=", err)
			if errRollback := tx.Rollback(); errRollback != nil {
				err = errRollback
			}
		}
	}()

	// commit current tx
	tx.lock()
	tx.setStatusRunning()
	err = tx.Commit()
	if err != nil {
		//log.Fatal("txCommit fail,err=", err)
		return err
	}

	return err
}

func (db *DB) writeRequests(reqs []*request) error {
	var err error
	if len(reqs) == 0 {
		return nil
	}

	done := func(err error) {
		for _, r := range reqs {
			r.Err = err
			r.Wg.Done()
		}
	}

	for _, req := range reqs {
		tx := req.tx
		cerr := db.commitTransaction(tx)
		if cerr != nil {
			err = cerr
		}
	}

	done(err)
	return err
}

// MaxBatchCount returns max possible entries in batch
func (db *DB) getMaxBatchCount() int64 {
	return db.opt.MaxBatchCount
}

// MaxBatchSize returns max possible batch size
func (db *DB) getMaxBatchSize() int64 {
	return db.opt.MaxBatchSize
}

func (db *DB) doWrites() {
	pendingCh := make(chan struct{}, 1)
	writeRequests := func(reqs []*request) {
		if err := db.writeRequests(reqs); err != nil {
			log.Fatal("writeRequests fail, err=", err)
		}
		<-pendingCh
	}

	reqs := make([]*request, 0, 10)
	var r *request
	var ok bool
	for {
		r, ok = <-db.writeCh
		if !ok {
			goto closedCase
		}

		for {
			reqs = append(reqs, r)

			if len(reqs) >= 3*KvWriteChCapacity {
				pendingCh <- struct{}{} // blocking.
				goto writeCase
			}

			select {
			// Either push to pending, or continue to pick from writeCh.
			case r, ok = <-db.writeCh:
				if !ok {
					goto closedCase
				}
			case pendingCh <- struct{}{}:
				goto writeCase
			}
		}

	closedCase:
		// All the pending request are drained.
		// Don't close the writeCh, because it has be used in several places.
		for {
			select {
			case r = <-db.writeCh:
				reqs = append(reqs, r)
			default:
				pendingCh <- struct{}{} // Push to pending before doing a write.
				writeRequests(reqs)
				return
			}
		}

	writeCase:
		go writeRequests(reqs)
		reqs = make([]*request, 0, 10)
	}
}

// setActiveFile sets the ActiveFile (DataFile object).
func (db *DB) setActiveFile() (err error) {
	filepath := getDataPath(db.MaxFileID, db.opt.Dir)
	db.ActiveFile, err = db.fm.getDataFile(filepath, db.opt.SegmentSize)
	if err != nil {
		return
	}

	db.ActiveFile.fileID = db.MaxFileID

	return nil
}

// getMaxFileIDAndFileIds returns max fileId and fileIds.
func (db *DB) getMaxFileIDAndFileIDs() (maxFileID int64, dataFileIds []int) {
	files, _ := ioutil.ReadDir(db.opt.Dir)
	if len(files) == 0 {
		return 0, nil
	}

	for _, f := range files {
		id := f.Name()
		fileSuffix := path.Ext(path.Base(id))
		if fileSuffix != DataSuffix {
			continue
		}

		id = strings.TrimSuffix(id, DataSuffix)
		idVal, _ := strconv2.StrToInt(id)
		dataFileIds = append(dataFileIds, idVal)
	}

	if len(dataFileIds) == 0 {
		return 0, nil
	}

	sort.Ints(dataFileIds)
	maxFileID = int64(dataFileIds[len(dataFileIds)-1])

	return
}

func (db *DB) parseDataFiles(dataFileIds []int) (err error) {
	var (
		off      int64
		f        *fileRecovery
		fID      int64
		dataInTx dataInTx
	)

	parseDataInTx := func() error {

		for _, entry := range dataInTx.es {
<<<<<<< HEAD
			h := NewHint().WithKey(entry.Key).WithFileId(fID).WithMeta(entry.Meta).WithDataPos(uint64(off))
			// This method is entered when the commit record of a transaction is read
			// So all records of this transaction should be committed
			h.Meta.Status = Committed
=======

			if entry.Meta.Status == Committed {
				meta := NewMetaData().WithFlag(DataSetFlag)
				h := NewHint().WithMeta(meta)
				err := db.ActiveCommittedTxIdsIdx.Insert(entry.GetTxIDBytes(), nil, h, CountFlagEnabled)
				if err != nil {
					return fmt.Errorf("can not ingest the hint obj to ActiveCommittedTxIdsIdx, err: %s", err.Error())
				}
			}

			h := NewHint().WithKey(entry.Key).WithFileId(entry.fid).WithMeta(entry.Meta).WithDataPos(uint64(entry.off))
>>>>>>> 4d420a65
			r := NewRecord().WithBucket(entry.GetBucketString()).WithValue(entry.Value).WithHint(h)

			if r.H.Meta.Ds == DataStructureNone {
				db.buildNotDSIdxes(r)
			} else {
				if err = db.buildIdxes(r); err != nil {
					return err
				}
			}

			db.KeyCount++

		}
		return nil
	}

	var readEntriesFromFile = func() error {
		for {
			entry, err := f.readEntry()
			if err != nil {
				// whatever which logic branch it will choose, we will release the fd.
				_ = f.release()
				if errors.Is(err, io.EOF) || errors.Is(err, ErrIndexOutOfBound) || errors.Is(err, io.ErrUnexpectedEOF) || errors.Is(err, ErrEntryZero) {
					break
				}
				if off >= db.opt.SegmentSize {
					break
				}

				return err
			}

			if entry == nil {
				break
			}

			entryWhenRecovery := &EntryWhenRecovery{
				Entry: *entry,
				fid:   fID,
				off:   off,
			}
			if dataInTx.txId == 0 {
				dataInTx.appendEntry(entryWhenRecovery)
				dataInTx.txId = entry.Meta.TxID
				dataInTx.startOff = off
			} else if dataInTx.isSameTx(entryWhenRecovery) {
				dataInTx.appendEntry(entryWhenRecovery)
			}

			if entry.Meta.Status == Committed {
				err := parseDataInTx()
				if err != nil {
					return err
				}
				dataInTx.reset()
				dataInTx.startOff = off
			}

			if !dataInTx.isSameTx(entryWhenRecovery) {
				dataInTx.reset()
				dataInTx.startOff = off
			}

			off += entry.Size()
		}

		if fID == db.MaxFileID {
			db.ActiveFile.ActualSize = off
			db.ActiveFile.writeOff = off
		}

		return nil
	}

	for _, dataID := range dataFileIds {
		off = 0
		fID = int64(dataID)
		dataPath := getDataPath(fID, db.opt.Dir)
		f, err = newFileRecovery(dataPath, db.opt.BufferSizeOfRecovery)
		if err != nil {
			return err
		}
		err := readEntriesFromFile()
		if err != nil {
			return err
		}
	}

	return
}

func (db *DB) buildBTreeIdx(r *Record) {
	db.resetRecordByMode(r)

	if r.IsExpired() {
		return
	}

	bucket, key, meta := r.Bucket, r.H.Key, r.H.Meta

	if _, ok := db.BTreeIdx[bucket]; !ok {
		db.BTreeIdx[bucket] = NewBTree()
	}

	if meta.Flag == DataDeleteFlag {
		db.tm.del(bucket, string(key))
		db.BTreeIdx[bucket].Delete(key)
	} else {
		if meta.TTL != Persistent {
			now := time.UnixMilli(time.Now().UnixMilli())
			expireTime := time.UnixMilli(int64(meta.Timestamp))
			expireTime = expireTime.Add(time.Duration(int64(meta.TTL)) * time.Second)
			expire := expireTime.Sub(now)

			callback := func() {
				err := db.Update(func(tx *Tx) error {
					if tx.db.tm.exist(bucket, string(key)) {
						return tx.Delete(bucket, key)
					}
					return nil
				})
				if err != nil {
					log.Printf("occur error when expired deletion, error: %v", err.Error())
				}
			}

			db.tm.add(bucket, string(key), expire, callback)
		} else {
			db.tm.del(bucket, string(key))
		}

		db.BTreeIdx[bucket].Insert(key, r.V, r.H)
	}
}

func (db *DB) buildIdxes(r *Record) error {
	switch r.H.Meta.Ds {
	case DataStructureBTree:
		db.buildBTreeIdx(r)
	case DataStructureList:
		if err := db.buildListIdx(r); err != nil {
			return err
		}
	case DataStructureSet:
		if err := db.buildSetIdx(r); err != nil {
			return err
		}
	case DataStructureSortedSet:
		if err := db.buildSortedSetIdx(r); err != nil {
			return err
		}
	}
	return nil
}

func (db *DB) buildNotDSIdxes(r *Record) {
	if r.H.Meta.Flag == DataSetBucketDeleteFlag {
		db.deleteBucket(DataStructureSet, r.Bucket)
	}
	if r.H.Meta.Flag == DataSortedSetBucketDeleteFlag {
		db.deleteBucket(DataStructureSortedSet, r.Bucket)
	}
	if r.H.Meta.Flag == DataBPTreeBucketDeleteFlag {
		db.deleteBucket(DataStructureBTree, r.Bucket)
	}
	if r.H.Meta.Flag == DataListBucketDeleteFlag {
		db.deleteBucket(DataStructureList, r.Bucket)
	}
}

func (db *DB) deleteBucket(ds uint16, bucket string) {
	if ds == DataStructureSet {
		delete(db.SetIdx, bucket)
	}
	if ds == DataStructureSortedSet {
		delete(db.SortedSetIdx, bucket)
	}
	if ds == DataStructureBTree {
		delete(db.BTreeIdx, bucket)
	}
	if ds == DataStructureList {
		db.Index.deleteList(bucket)
	}
}

// buildSetIdx builds set index when opening the DB.
func (db *DB) buildSetIdx(r *Record) error {
	bucket, key, val, meta := r.Bucket, r.H.Key, r.V, r.H.Meta
	db.resetRecordByMode(r)

	if _, ok := db.SetIdx[bucket]; !ok {
		db.SetIdx[bucket] = NewSet()
	}

	switch meta.Flag {
	case DataSetFlag:
		if err := db.SetIdx[bucket].SAdd(string(key), [][]byte{val}, []*Record{r}); err != nil {
			return fmt.Errorf("when build SetIdx SAdd index err: %s", err)
		}
	case DataDeleteFlag:
		if err := db.SetIdx[bucket].SRem(string(key), val); err != nil {
			return fmt.Errorf("when build SetIdx SRem index err: %s", err)
		}
	}

	return nil
}

// buildSortedSetIdx builds sorted set index when opening the DB.
func (db *DB) buildSortedSetIdx(r *Record) error {
	bucket, key, val, meta := r.Bucket, r.H.Key, r.V, r.H.Meta
	db.resetRecordByMode(r)

	if _, ok := db.SortedSetIdx[bucket]; !ok {
		db.SortedSetIdx[bucket] = NewSortedSet(db)
	}

	var err error

	switch meta.Flag {
	case DataZAddFlag:
		keyAndScore := strings.Split(string(key), SeparatorForZSetKey)
		if len(keyAndScore) == 2 {
			key := keyAndScore[0]
			score, _ := strconv2.StrToFloat64(keyAndScore[1])
			err = db.SortedSetIdx[bucket].ZAdd(key, SCORE(score), val, r)
		}
	case DataZRemFlag:
		_, err = db.SortedSetIdx[bucket].ZRem(string(key), val)
	case DataZRemRangeByRankFlag:
		startAndEnd := strings.Split(string(val), SeparatorForZSetKey)
		start, _ := strconv2.StrToInt(startAndEnd[0])
		end, _ := strconv2.StrToInt(startAndEnd[1])
		err = db.SortedSetIdx[bucket].ZRemRangeByRank(string(key), start, end)
	case DataZPopMaxFlag:
		_, _, err = db.SortedSetIdx[bucket].ZPopMax(string(key))
	case DataZPopMinFlag:
		_, _, err = db.SortedSetIdx[bucket].ZPopMin(string(key))
	}

	if err != nil {
		return fmt.Errorf("when build sortedSetIdx err: %s", err)
	}

	return nil
}

// buildListIdx builds List index when opening the DB.
func (db *DB) buildListIdx(r *Record) error {
	bucket, key, val, meta := r.Bucket, r.H.Key, r.V, r.H.Meta
	db.resetRecordByMode(r)

	l := db.Index.getList(bucket)

	if IsExpired(meta.TTL, meta.Timestamp) {
		return nil
	}

	var err error

	switch meta.Flag {
	case DataExpireListFlag:
		t, _ := strconv2.StrToInt64(string(val))
		ttl := uint32(t)
		l.TTL[string(key)] = ttl
		l.TimeStamp[string(key)] = meta.Timestamp
	case DataLPushFlag:
		err = l.LPush(string(key), r)
	case DataRPushFlag:
		err = l.RPush(string(key), r)
	case DataLRemFlag:
		countAndValueIndex := strings.Split(string(val), SeparatorForListKey)
		count, _ := strconv2.StrToInt(countAndValueIndex[0])
		value := []byte(countAndValueIndex[1])

		err = l.LRem(string(key), count, func(r *Record) (bool, error) {
			v, err := db.getValueByRecord(r)
			if err != nil {
				return false, err
			}
			return bytes.Equal(value, v), nil
		})
	case DataLPopFlag:
		_, err = l.LPop(string(key))
	case DataRPopFlag:
		_, err = l.RPop(string(key))
	case DataLSetFlag:
		keyAndIndex := strings.Split(string(key), SeparatorForListKey)
		newKey := keyAndIndex[0]
		index, _ := strconv2.StrToInt(keyAndIndex[1])
		err = l.LSet(newKey, index, r)
	case DataLTrimFlag:
		keyAndStartIndex := strings.Split(string(key), SeparatorForListKey)
		newKey := keyAndStartIndex[0]
		start, _ := strconv2.StrToInt(keyAndStartIndex[1])
		end, _ := strconv2.StrToInt(string(val))
		err = l.LTrim(newKey, start, end)
	case DataLRemByIndex:
		var indexes []int
		indexes, err = UnmarshalInts(val)
		if err != nil {
			break
		}
		err = l.LRemByIndex(string(key), indexes)
	}

	if err != nil {
		return fmt.Errorf("when build listIdx err: %s", err)
	}

	return nil
}

// buildIndexes builds indexes when db initialize resource.
func (db *DB) buildIndexes() (err error) {
	var (
		maxFileID   int64
		dataFileIds []int
	)

	maxFileID, dataFileIds = db.getMaxFileIDAndFileIDs()

	// init db.ActiveFile
	db.MaxFileID = maxFileID

	// set ActiveFile
	if err = db.setActiveFile(); err != nil {
		return
	}

	if dataFileIds == nil && maxFileID == 0 {
		return
	}

	// build hint index
	return db.parseDataFiles(dataFileIds)
}

func (db *DB) resetRecordByMode(record *Record) {
	if db.opt.EntryIdxMode != HintKeyValAndRAMIdxMode {
		record.V = nil
	}
}

// managed calls a block of code that is fully contained in a transaction.
func (db *DB) managed(writable bool, fn func(tx *Tx) error) (err error) {
	var tx *Tx

	tx, err = db.Begin(writable)
	if err != nil {
		return err
	}
	defer func() {
		if r := recover(); r != nil {
			err = fmt.Errorf("panic when executing tx, err is %+v", r)
		}
	}()

	if err = fn(tx); err == nil {
		err = tx.Commit()
	} else {
		if db.opt.ErrorHandler != nil {
			db.opt.ErrorHandler.HandleError(err)
		}

		errRollback := tx.Rollback()
		err = fmt.Errorf("%v. Rollback err: %v", err, errRollback)
	}

	return err
}

const bptDir = "bpt"

func (db *DB) sendToWriteCh(tx *Tx) (*request, error) {
	req := requestPool.Get().(*request)
	req.reset()
	req.Wg.Add(1)
	req.tx = tx
	req.IncrRef()     // for db write
	db.writeCh <- req // Handled in doWrites.
	return req, nil
}

func (db *DB) checkListExpired() {
	db.Index.rangeList(func(l *List) {
		for key := range l.TTL {
			l.IsExpire(key)
		}
	})
}

// IsClose return the value that represents the status of DB
func (db *DB) IsClose() bool {
	return db.closed
}<|MERGE_RESOLUTION|>--- conflicted
+++ resolved
@@ -527,24 +527,10 @@
 	parseDataInTx := func() error {
 
 		for _, entry := range dataInTx.es {
-<<<<<<< HEAD
-			h := NewHint().WithKey(entry.Key).WithFileId(fID).WithMeta(entry.Meta).WithDataPos(uint64(off))
+			h := NewHint().WithKey(entry.Key).WithFileId(entry.fid).WithMeta(entry.Meta).WithDataPos(uint64(entry.off))
 			// This method is entered when the commit record of a transaction is read
 			// So all records of this transaction should be committed
 			h.Meta.Status = Committed
-=======
-
-			if entry.Meta.Status == Committed {
-				meta := NewMetaData().WithFlag(DataSetFlag)
-				h := NewHint().WithMeta(meta)
-				err := db.ActiveCommittedTxIdsIdx.Insert(entry.GetTxIDBytes(), nil, h, CountFlagEnabled)
-				if err != nil {
-					return fmt.Errorf("can not ingest the hint obj to ActiveCommittedTxIdsIdx, err: %s", err.Error())
-				}
-			}
-
-			h := NewHint().WithKey(entry.Key).WithFileId(entry.fid).WithMeta(entry.Meta).WithDataPos(uint64(entry.off))
->>>>>>> 4d420a65
 			r := NewRecord().WithBucket(entry.GetBucketString()).WithValue(entry.Value).WithHint(h)
 
 			if r.H.Meta.Ds == DataStructureNone {
