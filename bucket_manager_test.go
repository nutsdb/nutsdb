package nutsdb

import (
	"path/filepath"
	"testing"

	"github.com/stretchr/testify/assert"
	"github.com/stretchr/testify/require"
)

func TestBucketManager_NewBucketAndDeleteBucket(t *testing.T) {
	bucket1 := "bucket_1"
	bucket2 := "bucket_2"
	runNutsDBTest(t, nil, func(t *testing.T, db *DB) {
		txNewBucket(t, db, bucket1, DataStructureBTree, nil, nil)
		exist := db.bucketMgr.ExistBucket(DataStructureBTree, bucket1)
		assert.Equal(t, true, exist)
		txNewBucket(t, db, bucket2, DataStructureBTree, nil, nil)
		exist = db.bucketMgr.ExistBucket(DataStructureBTree, bucket2)
		assert.Equal(t, true, exist)
	})

	runNutsDBTest(t, nil, func(t *testing.T, db *DB) {
		txNewBucket(t, db, bucket1, DataStructureBTree, nil, nil)
		exist := db.bucketMgr.ExistBucket(DataStructureBTree, bucket1)
		assert.Equal(t, true, exist)
		txDeleteBucketFunc(t, db, bucket1, DataStructureBTree, nil, nil)
		exist = db.bucketMgr.ExistBucket(DataStructureBTree, bucket1)
		assert.Equal(t, false, exist)
	})
}

func TestBucketManager_ExistBucket(t *testing.T) {
	bucket1 := "bucket_1"
	runNutsDBTest(t, nil, func(t *testing.T, db *DB) {
		exist := db.bucketMgr.ExistBucket(DataStructureBTree, bucket1)
		assert.Equal(t, false, exist)

		txNewBucket(t, db, bucket1, DataStructureBTree, nil, nil)
		exist = db.bucketMgr.ExistBucket(DataStructureBTree, bucket1)
		assert.Equal(t, true, exist)
	})
}

func TestBucketManager_Recovery(t *testing.T) {
	r := require.New(t)
	dir := filepath.Join(t.TempDir(), "nutsdb_test_data")
	const bucket1 = "bucket_1"
	const bucket2 = "bucket_2"
	db, err := Open(DefaultOptions, WithDir(dir))
	assert.NotNil(t, db)
	assert.Nil(t, err)
	txNewBucket(t, db, bucket1, DataStructureBTree, nil, nil)
	txNewBucket(t, db, bucket2, DataStructureBTree, nil, nil)
	txDeleteBucketFunc(t, db, bucket1, DataStructureBTree, nil, nil)
<<<<<<< HEAD
	r.NoError(db.Close())
=======
	_ = db.Close()
>>>>>>> 13494ff1

	db, err = Open(DefaultOptions, WithDir(dir))
	assert.Nil(t, err)
	assert.NotNil(t, db)

	err = db.View(func(tx *Tx) error {
		exist := tx.ExistBucket(DataStructureBTree, bucket2)
		assert.Equal(t, true, exist)
		exist = tx.ExistBucket(DataStructureBTree, bucket1)
		assert.Equal(t, false, exist)
		return nil
	})
	assert.Nil(t, err)
	r.NoError(db.Close())
}

func TestBucketManager_DataStructureIsolation(t *testing.T) {
	const bucket1 = "bucket_1"
	runNutsDBTest(t, nil, func(t *testing.T, db *DB) {
		txCreateBucket(t, db, DataStructureBTree, bucket1, nil)

		assert.Equal(t, false, db.bucketMgr.ExistBucket(DataStructureList, bucket1))
		assert.Equal(t, false, db.bucketMgr.ExistBucket(DataStructureSortedSet, bucket1))
		assert.Equal(t, false, db.bucketMgr.ExistBucket(DataStructureSet, bucket1))
	})
}

func TestBucketManager_DeleteBucketIsolation(t *testing.T) {
	runNutsDBTest(t, nil, func(t *testing.T, db *DB) {
		const bucket1 = "bucket_1"
		txCreateBucket(t, db, DataStructureBTree, bucket1, nil)
		txPut(t, db, bucket1, []byte("key_1"), []byte("value_1"), Persistent, nil, nil)
		txDeleteBucket(t, db, DataStructureBTree, bucket1, nil)
		txGet(t, db, bucket1, []byte("key_1"), nil, ErrBucketNotExist)
	})
}

func txNewBucket(t *testing.T, db *DB, bucket string, ds uint16, expectErr error, finalExpectErr error) {
	err := db.Update(func(tx *Tx) error {
		err2 := tx.NewBucket(ds, bucket)
		AssertErr(t, err2, expectErr)
		return nil
	})
	AssertErr(t, err, finalExpectErr)

}

func txDeleteBucketFunc(t *testing.T, db *DB, bucket string, ds uint16, expectErr error, finalExpectErr error) {
	err := db.Update(func(tx *Tx) error {
		err2 := tx.DeleteBucket(ds, bucket)
		AssertErr(t, err2, expectErr)
		return nil
	})
	AssertErr(t, err, finalExpectErr)
}<|MERGE_RESOLUTION|>--- conflicted
+++ resolved
@@ -53,11 +53,7 @@
 	txNewBucket(t, db, bucket1, DataStructureBTree, nil, nil)
 	txNewBucket(t, db, bucket2, DataStructureBTree, nil, nil)
 	txDeleteBucketFunc(t, db, bucket1, DataStructureBTree, nil, nil)
-<<<<<<< HEAD
 	r.NoError(db.Close())
-=======
-	_ = db.Close()
->>>>>>> 13494ff1
 
 	db, err = Open(DefaultOptions, WithDir(dir))
 	assert.Nil(t, err)
