--- conflicted
+++ resolved
@@ -449,10 +449,7 @@
 }
 
 // getHintIdxDataItemsWrapper returns keys and values when prefix scanning or range scanning.
-<<<<<<< HEAD
 func (tx *Tx) getHintIdxDataItemsWrapper(records []*data.Record, limitNum int, bucketId BucketId, needKeys bool, needValues bool) (keys [][]byte, values [][]byte, err error) {
-=======
-func (tx *Tx) getHintIdxDataItemsWrapper(records []*Record, limitNum int, bucketId BucketId, needKeys bool, needValues bool) (keys [][]byte, values [][]byte, err error) {
 	// Pre-allocate capacity to reduce slice re-growth
 	estimatedSize := len(records)
 	if limitNum > 0 && limitNum < estimatedSize {
@@ -469,7 +466,6 @@
 	processedCount := 0
 	needAny := needKeys || needValues
 
->>>>>>> 0c731eab
 	for _, record := range records {
 		if record.IsExpired() {
 			tx.putDeleteLog(bucketId, record.Key, nil, Persistent, DataDeleteFlag, uint64(time.Now().Unix()), DataStructureBTree)
