// Copyright 2019 The nutsdb Author. All rights reserved.
//
// Licensed under the Apache License, Version 2.0 (the "License");
// you may not use this file except in compliance with the License.
// You may obtain a copy of the License at
//
//     http://www.apache.org/licenses/LICENSE-2.0
//
// Unless required by applicable law or agreed to in writing, software
// distributed under the License is distributed on an "AS IS" BASIS,
// WITHOUT WARRANTIES OR CONDITIONS OF ANY KIND, either express or implied.
// See the License for the specific language governing permissions and
// limitations under the License.

package nutsdb

import (
	"fmt"
	"os"
	"path/filepath"
	"strconv"
	"strings"
	"testing"
	"time"

	"github.com/nutsdb/nutsdb/internal/testutils"
<<<<<<< HEAD
	"github.com/nutsdb/nutsdb/internal/ttl"
=======
	"github.com/nutsdb/nutsdb/internal/ttl/clock"
>>>>>>> 1f27a0c7
	"github.com/stretchr/testify/assert"
	"github.com/stretchr/testify/require"
)

var (
	db  *DB
	opt Options
	err error
)

func AssertErr(t *testing.T, err error, expectErr error) {
	if expectErr != nil {
		require.Equal(t, expectErr, err)
	} else {
		require.NoError(t, err)
	}
}

func removeDir(dir string) {
	if err := os.RemoveAll(dir); err != nil {
		panic(err)
	}
}

func runNutsDBTest(t *testing.T, opts *Options, test func(t *testing.T, db *DB)) {
	if opts == nil {
		opts = &DefaultOptions
	}
	if opts.Dir == "" {
		opts.Dir = filepath.Join(t.TempDir(), "nutsdb-test")
	}
	defer removeDir(opts.Dir)
	db, err := Open(*opts)
	require.NoError(t, err)

	test(t, db)
	t.Cleanup(func() {
		if !db.IsClose() {
			require.NoError(t, db.Close())
		}
	})
}

func runNutsDBTestWithWatch(t *testing.T, test func(t *testing.T, db *DB)) {
	option := DefaultOptions
	option.EnableWatch = true
	runNutsDBTest(t, &option, test)
}

// runNutsDBTestWithMockClock runs a test with a MockClock for deterministic TTL testing.
// The MockClock is initialized with the current system time in milliseconds.
// The test function receives both the DB and the MockClock to allow time manipulation.
<<<<<<< HEAD
func runNutsDBTestWithMockClock(t *testing.T, opts *Options, test func(t *testing.T, db *DB, mc ttl.Clock)) {
	mc := ttl.NewMockClock(time.Now().UnixMilli())
=======
func runNutsDBTestWithMockClock(t *testing.T, opts *Options, test func(t *testing.T, db *DB, mc clock.Clock)) {
	mc := clock.NewMockClock(time.Now().UnixMilli())
>>>>>>> 1f27a0c7
	if opts == nil {
		defaultOpts := DefaultOptions
		opts = &defaultOpts
	}
	opts.Clock = mc
	if opts.Dir == "" {
<<<<<<< HEAD
		opts.Dir = NutsDBTestDirPath
=======
		opts.Dir = filepath.Join(t.TempDir(), "nutsdb-test")
>>>>>>> 1f27a0c7
	}
	defer removeDir(opts.Dir)
	db, err := Open(*opts)
	require.NoError(t, err)

	test(t, db, mc)
	t.Cleanup(func() {
		if !db.IsClose() {
			require.NoError(t, db.Close())
		}
	})
}

func txPut(t *testing.T, db *DB, bucket string, key, value []byte, ttl uint32, expectErr error, finalExpectErr error) {
	err := db.Update(func(tx *Tx) error {
		err = tx.Put(bucket, key, value, ttl)
		AssertErr(t, err, expectErr)
		return nil
	})
	AssertErr(t, err, finalExpectErr)
}

func txGet(t *testing.T, db *DB, bucket string, key []byte, expectVal []byte, expectErr error) {
	err := db.View(func(tx *Tx) error {
		value, err := tx.Get(bucket, key)
		if expectErr != nil {
			require.Equal(t, expectErr, err)
		} else {
			require.NoError(t, err)
			require.EqualValuesf(t, expectVal, value, "err Tx Get. got %s want %s", string(value), string(expectVal))
		}
		return nil
	})
	require.NoError(t, err)
}

func txHas(t *testing.T, db *DB, bucket string, key []byte, expectVal bool, expectErr error) {
	err := db.View(func(tx *Tx) error {
		exists, err := tx.Has(bucket, key)
		if expectErr != nil {
			require.Equal(t, expectErr, err)
		} else {
			require.NoError(t, err)
			require.EqualValuesf(t, expectVal, exists, "err Tx Has. got %v want %v", exists, expectVal)
		}
		return nil
	})
	require.NoError(t, err)
}

func txGetAll(t *testing.T, db *DB, bucket string, expectKeys [][]byte, expectValues [][]byte, expectErr error) {
	require.NoError(t, db.View(func(tx *Tx) error {
		keys, values, err := tx.GetAll(bucket)
		if expectErr != nil {
			require.Equal(t, expectErr, err)
		} else {
			require.NoError(t, err)
			n := len(keys)
			for i := 0; i < n; i++ {
				require.Equal(t, expectKeys[i], keys[i])
				require.Equal(t, expectValues[i], values[i])
			}
		}
		return nil
	}))
}

func txDel(t *testing.T, db *DB, bucket string, key []byte, expectErr error) {
	err := db.Update(func(tx *Tx) error {
		err := tx.Delete(bucket, key)
		AssertErr(t, err, expectErr)
		return nil
	})
	require.NoError(t, err)
}

func txGetMaxOrMinKey(t *testing.T, db *DB, bucket string, isMax bool, expectVal []byte, expectErr error) {
	err := db.View(func(tx *Tx) error {
		value, err := tx.getMaxOrMinKey(bucket, isMax)
		if expectErr != nil {
			require.Equal(t, expectErr, err)
		} else {
			require.NoError(t, err)
			require.EqualValuesf(t, expectVal, value, "err Tx Get. got %s want %s", string(value), string(expectVal))
		}
		return nil
	})
	require.NoError(t, err)
}

func txDeleteBucket(t *testing.T, db *DB, ds uint16, bucket string, expectErr error) {
	err := db.Update(func(tx *Tx) error {
		err := tx.DeleteBucket(ds, bucket)
		AssertErr(t, err, expectErr)
		return nil
	})
	require.NoError(t, err)
}

func txCreateBucket(t *testing.T, db *DB, ds uint16, bucket string, expectErr error) {
	err := db.Update(func(tx *Tx) error {
		err := tx.NewBucket(ds, bucket)
		AssertErr(t, err, expectErr)
		return nil
	})
	require.NoError(t, err)
}

func InitOpt(fileDir string, isRemoveFiles bool) {
	if fileDir == "" {
		fileDir = "/tmp/nutsdbtest"
	}
	if isRemoveFiles {
		files, _ := os.ReadDir(fileDir)
		for _, f := range files {
			name := f.Name()
			if name != "" {
				err := os.RemoveAll(fileDir + "/" + name)
				if err != nil {
					panic(err)
				}
			}
		}
	}

	opt = DefaultOptions
	opt.Dir = fileDir
	opt.SegmentSize = 8 * 1024
	opt.CleanFdsCacheThreshold = 0.5
	opt.MaxFdNumsInCache = 1024
}

func TestDB_Basic(t *testing.T) {
	runNutsDBTest(t, nil, func(t *testing.T, db *DB) {
		bucket := "bucket"
		txCreateBucket(t, db, DataStructureBTree, bucket, nil)
		key0 := testutils.GetTestBytes(0)
		val0 := testutils.GetRandomBytes(24)

		// put
		txPut(t, db, bucket, key0, val0, Persistent, nil, nil)
		txGet(t, db, bucket, key0, val0, nil)

		val1 := testutils.GetRandomBytes(24)

		// update
		txPut(t, db, bucket, key0, val1, Persistent, nil, nil)
		txGet(t, db, bucket, key0, val1, nil)

		// del
		txDel(t, db, bucket, key0, nil)
		txGet(t, db, bucket, key0, val1, ErrKeyNotFound)
	})
}

func TestDB_ReopenWithDelete(t *testing.T) {
	opts := &DefaultOptions
	if opts.Dir == "" {
		opts.Dir = filepath.Join(t.TempDir(), "nutsdb-test")
	}
	db, err := Open(*opts)
	require.NoError(t, err)
	defer removeDir(opts.Dir)

	bucket := "bucket"
	txCreateBucket(t, db, DataStructureList, bucket, nil)
	txPush(t, db, bucket, testutils.GetTestBytes(5), testutils.GetTestBytes(0), true, nil, nil)
	txPush(t, db, bucket, testutils.GetTestBytes(5), testutils.GetTestBytes(1), true, nil, nil)
	txDeleteBucket(t, db, DataStructureList, bucket, nil)

	if !db.IsClose() {
		require.NoError(t, db.Close())
	}

	db, err = Open(*opts)
	require.NoError(t, err)
	txCreateBucket(t, db, DataStructureList, bucket, nil)
	txDeleteBucket(t, db, DataStructureList, bucket, nil)
	if !db.IsClose() {
		require.NoError(t, db.Close())
	}
}

func TestDB_Flock(t *testing.T) {
	runNutsDBTest(t, nil, func(t *testing.T, db *DB) {
		db2, err := Open(db.opt)
		require.Nil(t, db2)
		require.Equal(t, ErrDirLocked, err)

		err = db.Close()
		require.NoError(t, err)

		db2, err = Open(db.opt)
		require.NoError(t, err)
		require.NotNil(t, db2)

		err = db2.flock.Unlock()
		require.NoError(t, err)
		require.False(t, db2.flock.Locked())

		err = db2.Close()
		require.Error(t, err)
		require.Equal(t, ErrDirUnlocked, err)
	})
}

func TestDB_DeleteANonExistKey(t *testing.T) {
	runNutsDBTest(t, nil, func(t *testing.T, db *DB) {
		testBucket := "test_bucket"
		txCreateBucket(t, db, DataStructureBTree, testBucket, nil)

		txDel(t, db, testBucket, testutils.GetTestBytes(0), ErrKeyNotFound)
		txPut(t, db, testBucket, testutils.GetTestBytes(1), testutils.GetRandomBytes(24), Persistent, nil, nil)
		txDel(t, db, testBucket, testutils.GetTestBytes(0), ErrKeyNotFound)
	})
}

func TestDB_CheckListExpired(t *testing.T) {
<<<<<<< HEAD
	runNutsDBTestWithMockClock(t, nil, func(t *testing.T, db *DB, mc ttl.Clock) {
=======
	runNutsDBTestWithMockClock(t, nil, func(t *testing.T, db *DB, mc clock.Clock) {
>>>>>>> 1f27a0c7
		testBucket := "test_bucket"
		txCreateBucket(t, db, DataStructureBTree, testBucket, nil)

		txPut(t, db, testBucket, testutils.GetTestBytes(0), testutils.GetTestBytes(1), Persistent, nil, nil)
		txPut(t, db, testBucket, testutils.GetTestBytes(1), testutils.GetRandomBytes(24), 1, nil, nil)

		mc.AdvanceTime(1100 * time.Millisecond)

		db.checkListExpired()

		// this entry still alive
		txGet(t, db, testBucket, testutils.GetTestBytes(0), testutils.GetTestBytes(1), nil)
		// this entry will be deleted
		txGet(t, db, testBucket, testutils.GetTestBytes(1), nil, ErrKeyNotFound)
	})
}

func txLRem(t *testing.T, db *DB, bucket string, key []byte, count int, value []byte, expectErr error) {
	err := db.Update(func(tx *Tx) error {
		err := tx.LRem(bucket, key, count, value)
		AssertErr(t, err, expectErr)
		return nil
	})
	require.NoError(t, err)
}

func txLRemByIndex(t *testing.T, db *DB, bucket string, key []byte, expectErr error, indexes ...int) {
	err := db.Update(func(tx *Tx) error {
		err := tx.LRemByIndex(bucket, key, indexes...)
		AssertErr(t, err, expectErr)
		return nil
	})
	require.NoError(t, err)
}

func txSAdd(t *testing.T, db *DB, bucket string, key, value []byte, expectErr error, finalExpectErr error) {
	err := db.Update(func(tx *Tx) error {
		err := tx.SAdd(bucket, key, value)
		AssertErr(t, err, expectErr)
		return nil
	})
	AssertErr(t, err, finalExpectErr)
}

func txSKeys(t *testing.T, db *DB, bucket, pattern string, f func(key string) bool, expectVal int, expectErr error) {
	err := db.View(func(tx *Tx) error {
		patternMatchNum := 0
		err := tx.SKeys(bucket, pattern, func(key string) bool {
			patternMatchNum += 1
			return f(key)
		})
		if expectErr != nil {
			assert.ErrorIs(t, expectErr, err)
		} else {
			assert.NoError(t, err)
			assert.Equal(t, expectVal, patternMatchNum)
		}
		return nil
	})
	require.NoError(t, err)
}

func txSIsMember(t *testing.T, db *DB, bucket string, key, value []byte, expect bool) {
	err := db.View(func(tx *Tx) error {
		ok, _ := tx.SIsMember(bucket, key, value)
		require.Equal(t, expect, ok)
		return nil
	})
	require.NoError(t, err)
}

func txSAreMembers(t *testing.T, db *DB, bucket string, key []byte, expect bool, value ...[]byte) {
	err := db.View(func(tx *Tx) error {
		ok, _ := tx.SAreMembers(bucket, key, value...)
		require.Equal(t, expect, ok)
		return nil
	})
	require.NoError(t, err)
}

func txSHasKey(t *testing.T, db *DB, bucket string, key []byte, expect bool) {
	err := db.View(func(tx *Tx) error {
		ok, _ := tx.SHasKey(bucket, key)
		require.Equal(t, expect, ok)
		return nil
	})
	require.NoError(t, err)
}

func txSMembers(t *testing.T, db *DB, bucket string, key []byte, expectLength int, expectErr error) {
	err := db.View(func(tx *Tx) error {
		members, err := tx.SMembers(bucket, key)
		if expectErr != nil {
			assert.ErrorIs(t, expectErr, err)
		} else {
			assert.NoError(t, err)
			assert.Equal(t, expectLength, len(members))
		}
		return nil
	})
	require.NoError(t, err)
}

func txSCard(t *testing.T, db *DB, bucket string, key []byte, expectLength int, expectErr error) {
	err := db.View(func(tx *Tx) error {
		length, err := tx.SCard(bucket, key)
		if expectErr != nil {
			assert.ErrorIs(t, expectErr, err)
		} else {
			assert.NoError(t, err)
			assert.Equal(t, expectLength, length)
		}
		return nil
	})
	require.NoError(t, err)
}

func txSDiffByOneBucket(t *testing.T, db *DB, bucket string, key1, key2 []byte, expectVal [][]byte, expectErr error) {
	err := db.View(func(tx *Tx) error {
		diff, err := tx.SDiffByOneBucket(bucket, key1, key2)
		if expectErr != nil {
			assert.ErrorIs(t, expectErr, err)
		} else {
			assert.NoError(t, err)
			assert.ElementsMatch(t, expectVal, diff)
		}
		return nil
	})
	require.NoError(t, err)
}

func txSDiffByTwoBucket(t *testing.T, db *DB, bucket1 string, key1 []byte, bucket2 string, key2 []byte, expectVal [][]byte, expectErr error) {
	err := db.View(func(tx *Tx) error {
		diff, err := tx.SDiffByTwoBuckets(bucket1, key1, bucket2, key2)
		if expectErr != nil {
			assert.ErrorIs(t, err, expectErr)
		} else {
			assert.NoError(t, err)
			assert.ElementsMatch(t, expectVal, diff)
		}
		return nil
	})
	require.NoError(t, err)
}

func txSPop(t *testing.T, db *DB, bucket string, key []byte, expectErr error) {
	err := db.Update(func(tx *Tx) error {
		_, err := tx.SPop(bucket, key)
		AssertErr(t, err, expectErr)
		return nil
	})
	require.NoError(t, err)
}

func txSMoveByOneBucket(t *testing.T, db *DB, bucket1 string, key1, key2, val []byte, expectVal bool, expectErr error) {
	err := db.View(func(tx *Tx) error {
		ok, err := tx.SMoveByOneBucket(bucket1, key1, key2, val)
		if expectErr != nil {
			assert.ErrorIs(t, err, expectErr)
		} else {
			assert.NoError(t, err)
			assert.Equal(t, expectVal, ok)
		}
		return nil
	})
	require.NoError(t, err)
}

func txSMoveByTwoBuckets(t *testing.T, db *DB, bucket1 string, key1 []byte, bucket2 string, key2 []byte, val []byte, expectVal bool, expectErr error) {
	err := db.View(func(tx *Tx) error {
		ok, err := tx.SMoveByTwoBuckets(bucket1, key1, bucket2, key2, val)
		if expectErr != nil {
			assert.ErrorIs(t, err, expectErr)
		} else {
			assert.NoError(t, err)
			assert.Equal(t, expectVal, ok)
		}
		return nil
	})
	require.NoError(t, err)
}

func txSUnionByOneBucket(t *testing.T, db *DB, bucket1 string, key1, key2 []byte, expectVal [][]byte, expectErr error) {
	err := db.View(func(tx *Tx) error {
		union, err := tx.SUnionByOneBucket(bucket1, key1, key2)
		if expectErr != nil {
			assert.ErrorIs(t, err, expectErr)
		} else {
			assert.NoError(t, err)
			assert.ElementsMatch(t, expectVal, union)
		}
		return nil
	})
	require.NoError(t, err)
}

func txSUnionByTwoBuckets(t *testing.T, db *DB, bucket1 string, key1 []byte, bucket2 string, key2 []byte, expectVal [][]byte, expectErr error) {
	err := db.View(func(tx *Tx) error {
		union, err := tx.SUnionByTwoBuckets(bucket1, key1, bucket2, key2)
		if expectErr != nil {
			assert.ErrorIs(t, err, expectErr)
		} else {
			assert.NoError(t, err)
			assert.ElementsMatch(t, expectVal, union)
		}
		return nil
	})
	require.NoError(t, err)
}

func txSRem(t *testing.T, db *DB, bucket string, key, value []byte, expectErr error) {
	err := db.Update(func(tx *Tx) error {
		err := tx.SRem(bucket, key, value)
		AssertErr(t, err, expectErr)
		return nil
	})
	require.NoError(t, err)
}

func txZAdd(t *testing.T, db *DB, bucket string, key, value []byte, score float64, expectErr error, finalExpectErr error) {
	err := db.Update(func(tx *Tx) error {
		err := tx.ZAdd(bucket, key, score, value)
		AssertErr(t, err, expectErr)
		return nil
	})
	AssertErr(t, err, finalExpectErr)
}

func txZRem(t *testing.T, db *DB, bucket string, key, value []byte, expectErr error) {
	err := db.Update(func(tx *Tx) error {
		err := tx.ZRem(bucket, key, value)
		AssertErr(t, err, expectErr)
		return nil
	})
	assert.NoError(t, err)
}

func txZCard(t *testing.T, db *DB, bucket string, key []byte, expectLength int, expectErr error) {
	err := db.View(func(tx *Tx) error {
		length, err := tx.ZCard(bucket, key)
		if expectErr != nil {
			assert.Equal(t, expectErr, err)
		} else {
			assert.Equal(t, expectLength, length)
		}
		return nil
	})
	assert.NoError(t, err)
}

func txZScore(t *testing.T, db *DB, bucket string, key, value []byte, expectScore float64, expectErr error) {
	err := db.View(func(tx *Tx) error {
		score, err := tx.ZScore(bucket, key, value)
		if err != nil {
			assert.Equal(t, expectErr, err)
		} else {
			assert.Equal(t, expectScore, score)
		}
		return nil
	})
	assert.NoError(t, err)
}

func txZRank(t *testing.T, db *DB, bucket string, key, value []byte, isRev bool, expectRank int, expectErr error) {
	err := db.View(func(tx *Tx) error {
		var (
			rank int
			err  error
		)
		if isRev {
			rank, err = tx.ZRevRank(bucket, key, value)
		} else {
			rank, err = tx.ZRank(bucket, key, value)
		}
		if expectErr != nil {
			assert.Equal(t, expectErr, err)
		} else {
			assert.Equal(t, expectRank, rank)
		}
		return nil
	})
	assert.NoError(t, err)
}

func txZPop(t *testing.T, db *DB, bucket string, key []byte, isMax bool, expectVal []byte, expectScore float64, expectErr error) {
	err := db.Update(func(tx *Tx) error {
		var (
			member *SortedSetMember
			err    error
		)
		if isMax {
			member, err = tx.ZPopMax(bucket, key)
		} else {
			member, err = tx.ZPopMin(bucket, key)
		}

		if expectErr != nil {
			assert.Equal(t, expectErr, err)
		} else {
			assert.Equal(t, expectVal, member.Value)
			assert.Equal(t, expectScore, member.Score)
		}
		return nil
	})
	assert.NoError(t, err)
}

func txZPeekMin(t *testing.T, db *DB, bucket string, key, expectVal []byte, expectScore float64, expectErr, finalExpectErr error) {
	err := db.View(func(tx *Tx) error {
		minMem, err1 := tx.ZPeekMin(bucket, key)
		AssertErr(t, err1, finalExpectErr)

		if expectErr == nil {
			require.Equal(t, &SortedSetMember{
				Value: expectVal,
				Score: expectScore,
			}, minMem)
		}
		return err1
	})
	AssertErr(t, err, finalExpectErr)
}

func txZKeys(t *testing.T, db *DB, bucket, pattern string, f func(key string) bool, expectVal int, expectErr error) {
	err := db.View(func(tx *Tx) error {
		patternMatchNum := 0
		err := tx.ZKeys(bucket, pattern, func(key string) bool {
			patternMatchNum += 1
			return f(key)
		})
		if expectErr != nil {
			assert.ErrorIs(t, expectErr, err)
		} else {
			assert.NoError(t, err)
			assert.Equal(t, expectVal, patternMatchNum)
		}
		return nil
	})
	require.NoError(t, err)
}

func txPop(t *testing.T, db *DB, bucket string, key, expectVal []byte, expectErr error, isLeft bool) {
	err := db.Update(func(tx *Tx) error {
		var item []byte
		var err error

		if isLeft {
			item, err = tx.LPop(bucket, key)
		} else {
			item, err = tx.RPop(bucket, key)
		}

		if expectErr != nil {
			require.Equal(t, expectErr, err)
		} else {
			require.Equal(t, expectVal, item)
		}

		return nil
	})
	require.NoError(t, err)
}

func txPush(t *testing.T, db *DB, bucket string, key, val []byte, isLeft bool, expectErr error, finalExpectErr error) {
	err := db.Update(func(tx *Tx) error {
		var err error

		if isLeft {
			err = tx.LPush(bucket, key, val)
		} else {
			err = tx.RPush(bucket, key, val)
		}

		AssertErr(t, err, expectErr)

		return nil
	})
	AssertErr(t, err, finalExpectErr)
}

func txMPush(t *testing.T, db *DB, bucket string, key []byte, vals [][]byte, isLeft bool, expectErr error, finalExpectErr error) {
	err := db.Update(func(tx *Tx) error {
		var err error

		if isLeft {
			err = tx.LPush(bucket, key, vals...)
		} else {
			err = tx.RPush(bucket, key, vals...)
		}

		AssertErr(t, err, expectErr)

		return nil
	})
	AssertErr(t, err, finalExpectErr)
}

func txPushRaw(t *testing.T, db *DB, bucket string, key, val []byte, isLeft bool, expectErr error, finalExpectErr error) {
	err := db.Update(func(tx *Tx) error {
		var err error

		if isLeft {
			err = tx.LPushRaw(bucket, key, val)
		} else {
			err = tx.RPushRaw(bucket, key, val)
		}

		AssertErr(t, err, expectErr)

		return nil
	})
	AssertErr(t, err, finalExpectErr)
}

func txExpireList(t *testing.T, db *DB, bucket string, key []byte, ttl uint32, expectErr error) {
	err := db.Update(func(tx *Tx) error {
		err := tx.ExpireList(bucket, key, ttl)
		AssertErr(t, err, expectErr)
		return nil
	})
	require.NoError(t, err)
}

func txGetListTTL(t *testing.T, db *DB, bucket string, key []byte, expectVal uint32, expectErr error) {
	err := db.View(func(tx *Tx) error {
		ttl, err := tx.GetListTTL(bucket, key)
		AssertErr(t, err, expectErr)
		require.Equal(t, ttl, expectVal)
		return nil
	})
	require.NoError(t, err)
}

func txLKeys(t *testing.T, db *DB, bucket, pattern string, expectLen int, expectErr error, keysOperation func(keys []string) bool) {
	err := db.View(func(tx *Tx) error {
		var keys []string
		err := tx.LKeys(bucket, pattern, func(key string) bool {
			keys = append(keys, key)
			return keysOperation(keys)
		})
		AssertErr(t, err, expectErr)
		require.Equal(t, expectLen, len(keys))
		return nil
	})
	require.NoError(t, err)
}

func txLRange(t *testing.T, db *DB, bucket string, key []byte, start, end, expectLen int, expectVal [][]byte, expectErr error) {
	err := db.View(func(tx *Tx) error {
		list, err := tx.LRange(bucket, key, start, end)
		AssertErr(t, err, expectErr)

		require.Equal(t, expectLen, len(list))

		if len(expectVal) > 0 {
			for i, val := range list {
				assert.Equal(t, expectVal[i], val)
			}
		}

		return nil
	})
	require.NoError(t, err)
}

func txLSize(t *testing.T, db *DB, bucket string, key []byte, expectVal int, expectErr error) {
	err := db.View(func(tx *Tx) error {
		size, err := tx.LSize(bucket, key)
		AssertErr(t, err, expectErr)

		require.Equal(t, expectVal, size)

		return nil
	})
	require.NoError(t, err)
}

func txLTrim(t *testing.T, db *DB, bucket string, key []byte, start int, end int, expectErr error) {
	err := db.Update(func(tx *Tx) error {
		err := tx.LTrim(bucket, key, start, end)
		AssertErr(t, err, expectErr)
		return nil
	})
	require.NoError(t, err)
}

func txIterateBuckets(t *testing.T, db *DB, ds uint16, pattern string, f func(key string) bool, expectErr error, containsKey ...string) {
	err := db.View(func(tx *Tx) error {
		var elements []string
		err := tx.IterateBuckets(ds, pattern, func(key string) bool {
			if f != nil && !f(key) {
				return false
			}
			elements = append(elements, key)
			return true
		})
		if err != nil {
			assert.Equal(t, expectErr, err)
		} else {
			assert.NoError(t, err)
			for _, key := range containsKey {
				assert.Contains(t, elements, key)
			}
		}
		return nil
	})
	require.NoError(t, err)
}

func TestDB_GetKeyNotFound(t *testing.T) {
	runNutsDBTest(t, nil, func(t *testing.T, db *DB) {
		bucket := "bucket"
		txCreateBucket(t, db, DataStructureBTree, bucket, nil)
		txGet(t, db, bucket, testutils.GetTestBytes(0), nil, ErrKeyNotFound)
		txPut(t, db, bucket, testutils.GetTestBytes(1), testutils.GetRandomBytes(24), Persistent, nil, nil)
		txGet(t, db, bucket, testutils.GetTestBytes(0), nil, ErrKeyNotFound)
	})
}

func TestDB_Backup(t *testing.T) {
	runNutsDBTest(t, nil, func(t *testing.T, db *DB) {
		backUpDir := filepath.Join(t.TempDir(), "nutsdb-backup")
		require.NoError(t, db.Backup(backUpDir))
	})
}

func TestDB_BackupTarGZ(t *testing.T) {
	runNutsDBTest(t, nil, func(t *testing.T, db *DB) {
		backUpFile := filepath.Join(t.TempDir(), "nutsdb-backup", "backup.tar.gz")

		os.MkdirAll(filepath.Dir(backUpFile), os.ModePerm)
		f, err := os.Create(backUpFile)
		require.NoError(t, err)
		require.NoError(t, db.BackupTarGZ(f))
	})
}

func TestDB_Close(t *testing.T) {
	runNutsDBTest(t, nil, func(t *testing.T, db *DB) {
		require.NoError(t, db.Close())
		require.Equal(t, ErrDBClosed, db.Close())
	})
}

func TestDB_ErrThenReadWrite(t *testing.T) {
	runNutsDBTest(t, nil, func(t *testing.T, db *DB) {
		bucket := "testForDeadLock"
		err = db.View(
			func(tx *Tx) error {
				return fmt.Errorf("err happened")
			})
		require.NotNil(t, err)

		err = db.View(
			func(tx *Tx) error {
				key := []byte("key1")
				_, err := tx.Get(bucket, key)
				if err != nil {
					return err
				}

				return nil
			})
		require.NotNil(t, err)

		notice := make(chan struct{})
		go func() {
			err = db.Update(
				func(tx *Tx) error {
					notice <- struct{}{}

					return nil
				})
			require.NoError(t, err)
		}()

		select {
		case <-notice:
		case <-time.After(1 * time.Second):
			t.Fatalf("exist deadlock")
		}
	})
}

func TestDB_ErrorHandler(t *testing.T) {
	opts := DefaultOptions
	handleErrCalled := false
	opts.ErrorHandler = ErrorHandlerFunc(func(err error) {
		handleErrCalled = true
	})

	runNutsDBTest(t, &opts, func(t *testing.T, db *DB) {
		err = db.View(
			func(tx *Tx) error {
				return fmt.Errorf("err happened")
			})
		require.NotNil(t, err)
		require.Equal(t, handleErrCalled, true)
	})
}

func TestDB_CommitBuffer(t *testing.T) {
	bucket := "bucket"

	opts := DefaultOptions
	opts.CommitBufferSize = 8 * MB
	runNutsDBTest(t, &opts, func(t *testing.T, db *DB) {
		require.Equal(t, int64(8*MB), db.opt.CommitBufferSize)
		// When the database starts, the commit buffer should be allocated with the size of CommitBufferSize.
		require.Equal(t, 0, db.commitBuffer.Len())
		require.Equal(t, db.opt.CommitBufferSize, int64(db.commitBuffer.Cap()))
		txCreateBucket(t, db, DataStructureBTree, bucket, nil)
		txPut(t, db, bucket, testutils.GetTestBytes(0), testutils.GetRandomBytes(24), Persistent, nil, nil)

		// When tx is committed, content of commit buffer should be empty, but do not release memory
		require.Equal(t, 0, db.commitBuffer.Len())
		require.Equal(t, db.opt.CommitBufferSize, int64(db.commitBuffer.Cap()))
	})

	opts = DefaultOptions
	opts.CommitBufferSize = 1 * KB
	runNutsDBTest(t, &opts, func(t *testing.T, db *DB) {
		require.Equal(t, int64(1*KB), db.opt.CommitBufferSize)

		txCreateBucket(t, db, DataStructureBTree, bucket, nil)
		err := db.Update(func(tx *Tx) error {
			// making this tx big enough, it should not use the commit buffer
			for i := 0; i < 1000; i++ {
				err := tx.Put(bucket, testutils.GetTestBytes(i), testutils.GetRandomBytes(1024), Persistent)
				require.NoError(t, err)
			}
			return nil
		})
		require.NoError(t, err)

		require.Equal(t, 0, db.commitBuffer.Len())
		require.Equal(t, db.opt.CommitBufferSize, int64(db.commitBuffer.Cap()))
	})
}

func TestDB_DeleteBucket(t *testing.T) {
	runNutsDBTest(t, nil, func(t *testing.T, db *DB) {
		bucket := "bucket"
		txCreateBucket(t, db, DataStructureBTree, bucket, nil)
		key := testutils.GetTestBytes(0)
		val := testutils.GetTestBytes(0)
		txPut(t, db, bucket, key, val, Persistent, nil, nil)
		txGet(t, db, bucket, key, val, nil)

		txDeleteBucket(t, db, DataStructureBTree, bucket, nil)
		txPut(t, db, bucket, key, val, Persistent, ErrBucketNotFound, nil)
	})
}

func withDBOption(t *testing.T, opt Options, fn func(t *testing.T, db *DB)) {
	db, err := Open(opt)
	require.NoError(t, err)

	defer func() {
		os.RemoveAll(db.opt.Dir)
		db.Close()
	}()

	fn(t, db)
}

func withDefaultDB(t *testing.T, fn func(t *testing.T, db *DB)) {
	tmpdir, _ := os.MkdirTemp("", "nutsdb")
	opt := DefaultOptions
	opt.Dir = tmpdir
	opt.SegmentSize = 8 * 1024

	withDBOption(t, opt, fn)
}

func withRAMIdxDB(t *testing.T, fn func(t *testing.T, db *DB)) {
	tmpdir, _ := os.MkdirTemp("", "nutsdb")
	opt := DefaultOptions
	opt.Dir = tmpdir
	opt.EntryIdxMode = HintKeyAndRAMIdxMode

	withDBOption(t, opt, fn)
}

func TestDB_HintKeyValAndRAMIdxMode_RestartDB(t *testing.T) {
	opts := DefaultOptions
	runNutsDBTest(t, &opts, func(t *testing.T, db *DB) {
		bucket := "bucket"
		txCreateBucket(t, db, DataStructureBTree, bucket, nil)

		key := testutils.GetTestBytes(0)
		val := testutils.GetTestBytes(0)

		txPut(t, db, bucket, key, val, Persistent, nil, nil)
		txGet(t, db, bucket, key, val, nil)

		db.Close()
		// restart db with HintKeyValAndRAMIdxMode EntryIdxMode
		db, err := Open(db.opt)
		require.NoError(t, err)
		txGet(t, db, bucket, key, val, nil)
	})
}

func TestDB_HintKeyAndRAMIdxMode_RestartDB(t *testing.T) {
	opts := DefaultOptions
	opts.EntryIdxMode = HintKeyAndRAMIdxMode
	runNutsDBTest(t, &opts, func(t *testing.T, db *DB) {
		bucket := "bucket"
		txCreateBucket(t, db, DataStructureBTree, bucket, nil)
		key := testutils.GetTestBytes(0)
		val := testutils.GetTestBytes(0)

		txPut(t, db, bucket, key, val, Persistent, nil, nil)
		txGet(t, db, bucket, key, val, nil)
		db.Close()

		// restart db with HintKeyAndRAMIdxMode EntryIdxMode
		db, err := Open(db.opt)
		require.NoError(t, err)
		txGet(t, db, bucket, key, val, nil)
	})
}

// this test case will cause many times.
func TestDB_HintKeyAndRAMIdxMode_LruCache(t *testing.T) {
	opts := DefaultOptions
	opts.EntryIdxMode = HintKeyAndRAMIdxMode
	lruCacheSizes := []int{0, 5000, 10000, 20000}

	for _, lruCacheSize := range lruCacheSizes {
		opts.HintKeyAndRAMIdxCacheSize = lruCacheSize
		runNutsDBTest(t, &opts, func(t *testing.T, db *DB) {
			bucket := "bucket"
			txCreateBucket(t, db, DataStructureBTree, bucket, nil)
			for i := 0; i < 10000; i++ {
				key := []byte(fmt.Sprintf("%10d", i))
				val := []byte(fmt.Sprintf("%10d", i))
				txPut(t, db, bucket, key, val, Persistent, nil, nil)
				txGet(t, db, bucket, key, val, nil)
				txGet(t, db, bucket, key, val, nil)
			}
			db.Close()
		})
	}
}

func TestDB_ChangeMode_RestartDB(t *testing.T) {
	changeModeRestart := func(firstMode EntryIdxMode, secondMode EntryIdxMode) {
		opts := DefaultOptions
		opts.EntryIdxMode = firstMode
		var err error

		runNutsDBTest(t, &opts, func(t *testing.T, db *DB) {
			bucket := "bucket"
			txCreateBucket(t, db, DataStructureBTree, bucket, nil)
			txCreateBucket(t, db, DataStructureList, bucket, nil)
			txCreateBucket(t, db, DataStructureSet, bucket, nil)
			txCreateBucket(t, db, DataStructureSortedSet, bucket, nil)

			// k-v
			for i := 0; i < 10; i++ {
				txPut(t, db, bucket, testutils.GetTestBytes(i), testutils.GetTestBytes(i), Persistent, nil, nil)
			}

			// list
			for i := 0; i < 10; i++ {
				txPush(t, db, bucket, testutils.GetTestBytes(0), testutils.GetTestBytes(i), true, nil, nil)
			}

			err = db.Update(func(tx *Tx) error {
				return tx.LRem(bucket, testutils.GetTestBytes(0), 1, testutils.GetTestBytes(5))
			})
			require.NoError(t, err)

			for i := 0; i < 2; i++ {
				txPop(t, db, bucket, testutils.GetTestBytes(0), testutils.GetTestBytes(9-i), nil, true)
			}

			for i := 0; i < 2; i++ {
				txPop(t, db, bucket, testutils.GetTestBytes(0), testutils.GetTestBytes(i), nil, false)
			}

			// set
			for i := 0; i < 10; i++ {
				txSAdd(t, db, bucket, testutils.GetTestBytes(0), testutils.GetTestBytes(i), nil, nil)
			}

			for i := 0; i < 3; i++ {
				txSRem(t, db, bucket, testutils.GetTestBytes(0), testutils.GetTestBytes(i), nil)
			}

			// zset
			for i := 0; i < 10; i++ {
				txZAdd(t, db, bucket, testutils.GetTestBytes(0), testutils.GetTestBytes(i), float64(i), nil, nil)
			}

			for i := 0; i < 3; i++ {
				txZRem(t, db, bucket, testutils.GetTestBytes(0), testutils.GetTestBytes(i), nil)
			}

			require.NoError(t, db.Close())

			opts.EntryIdxMode = secondMode
			db, err = Open(opts)
			require.NoError(t, err)

			// k-v
			for i := 0; i < 10; i++ {
				txGet(t, db, bucket, testutils.GetTestBytes(i), testutils.GetTestBytes(i), nil)
			}

			// list
			txPop(t, db, bucket, testutils.GetTestBytes(0), testutils.GetTestBytes(7), nil, true)
			txPop(t, db, bucket, testutils.GetTestBytes(0), testutils.GetTestBytes(6), nil, true)
			txPop(t, db, bucket, testutils.GetTestBytes(0), testutils.GetTestBytes(4), nil, true)
			txPop(t, db, bucket, testutils.GetTestBytes(0), testutils.GetTestBytes(2), nil, false)

			err = db.View(func(tx *Tx) error {
				size, err := tx.LSize(bucket, testutils.GetTestBytes(0))
				require.NoError(t, err)
				require.Equal(t, 1, size)
				return nil
			})
			require.NoError(t, err)

			// set
			for i := 0; i < 3; i++ {
				txSIsMember(t, db, bucket, testutils.GetTestBytes(0), testutils.GetTestBytes(i), false)
			}

			for i := 3; i < 10; i++ {
				txSIsMember(t, db, bucket, testutils.GetTestBytes(0), testutils.GetTestBytes(i), true)
			}

			// zset
			for i := 0; i < 3; i++ {
				txZScore(t, db, bucket, testutils.GetTestBytes(0), testutils.GetTestBytes(i), float64(i), ErrSortedSetMemberNotExist)
			}

			for i := 3; i < 10; i++ {
				txZScore(t, db, bucket, testutils.GetTestBytes(0), testutils.GetTestBytes(i), float64(i), nil)
			}
		})
	}

	// HintKeyValAndRAMIdxMode to HintKeyAndRAMIdxMode
	changeModeRestart(HintKeyValAndRAMIdxMode, HintKeyAndRAMIdxMode)
	// HintKeyAndRAMIdxMode to HintKeyValAndRAMIdxMode
	changeModeRestart(HintKeyAndRAMIdxMode, HintKeyValAndRAMIdxMode)
}

func TestTx_SmallFile(t *testing.T) {
	opts := DefaultOptions
	opts.SegmentSize = 100
	opts.EntryIdxMode = HintKeyAndRAMIdxMode
	runNutsDBTest(t, &opts, func(t *testing.T, db *DB) {
		bucket := "bucket"
		txCreateBucket(t, db, DataStructureBTree, bucket, nil)

		err := db.Update(func(tx *Tx) error {
			for i := 0; i < 100; i++ {
				err := tx.Put(bucket, testutils.GetTestBytes(i), testutils.GetTestBytes(i), Persistent)
				if err != nil {
					return err
				}
			}
			return nil
		})
		require.Nil(t, err)
		require.NoError(t, db.Close())
		db, _ = Open(opts)

		txGet(t, db, bucket, testutils.GetTestBytes(10), testutils.GetTestBytes(10), nil)
	})
}

func TestDB_DataStructureBTreeWriteRecordLimit(t *testing.T) {
	opts := DefaultOptions
	limitCount := int64(1000)
	opts.MaxWriteRecordCount = limitCount
	bucket1 := "bucket1"
	bucket2 := "bucket2"
	// Iterate over different EntryIdxModes
	for _, idxMode := range []EntryIdxMode{HintKeyValAndRAMIdxMode, HintKeyAndRAMIdxMode} {
		opts.EntryIdxMode = idxMode
		runNutsDBTest(t, &opts, func(t *testing.T, db *DB) {
			txCreateBucket(t, db, DataStructureBTree, bucket1, nil)
			txCreateBucket(t, db, DataStructureBTree, bucket2, nil)

			// Add limitCount records
			err := db.Update(func(tx *Tx) error {
				for i := 0; i < int(limitCount); i++ {
					key := []byte(strconv.Itoa(i))
					value := []byte(strconv.Itoa(i))
					err = tx.Put(bucket1, key, value, Persistent)
					AssertErr(t, err, nil)
				}
				return nil
			})
			require.NoError(t, err)
			// Trigger the limit
			txPut(t, db, bucket1, []byte("key1"), []byte("value1"), Persistent, nil, ErrTxnExceedWriteLimit)
			// Add a key that is within the limit
			txPut(t, db, bucket1, []byte("0"), []byte("000"), Persistent, nil, nil)
			// Delete and add one item
			txDel(t, db, bucket1, []byte("0"), nil)
			txPut(t, db, bucket1, []byte("key1"), []byte("value1"), Persistent, nil, nil)
			// Add an item to another bucket
			txPut(t, db, bucket2, []byte("key2"), []byte("value2"), Persistent, nil, ErrTxnExceedWriteLimit)
			// Delete bucket1
			txDeleteBucket(t, db, DataStructureBTree, bucket1, nil)
			// Add data to bucket2
			err = db.Update(func(tx *Tx) error {
				for i := 0; i < (int(limitCount) - 1); i++ {
					key := []byte(strconv.Itoa(i))
					value := []byte(strconv.Itoa(i))
					err = tx.Put(bucket2, key, value, Persistent)
					AssertErr(t, err, nil)
				}
				return nil
			})
			require.NoError(t, err)
			// Add items to bucket2
			txPut(t, db, bucket2, []byte("key1"), []byte("value1"), Persistent, nil, nil)
			txPut(t, db, bucket2, []byte("key2"), []byte("value2"), Persistent, nil, ErrTxnExceedWriteLimit)
		})
	}
}

func TestDB_DataStructureListWriteRecordLimit(t *testing.T) {
	// Set options
	opts := DefaultOptions
	limitCount := int64(1000)
	opts.MaxWriteRecordCount = limitCount
	// Define bucket names
	bucket1 := "bucket1"
	bucket2 := "bucket2"
	// Iterate over EntryIdxMode options
	for _, idxMode := range []EntryIdxMode{HintKeyValAndRAMIdxMode, HintKeyAndRAMIdxMode} {

		opts.EntryIdxMode = idxMode
		runNutsDBTest(t, &opts, func(t *testing.T, db *DB) {
			txCreateBucket(t, db, DataStructureList, bucket1, nil)
			txCreateBucket(t, db, DataStructureList, bucket2, nil)
			// Add limitCount records
			err := db.Update(func(tx *Tx) error {
				for i := 0; i < int(limitCount); i++ {
					key := []byte("0")
					value := []byte(strconv.Itoa(i))
					err = tx.LPush(bucket1, key, value)
					AssertErr(t, err, nil)
				}
				return nil
			})
			require.NoError(t, err)
			// Trigger the limit
			txPush(t, db, bucket1, []byte("0"), []byte("value1"), false, nil, ErrTxnExceedWriteLimit)
			// Test LRem
			err = db.Update(func(tx *Tx) error {
				err := tx.LRem(bucket1, []byte("0"), 1, []byte("0"))
				AssertErr(t, err, nil)
				return nil
			})
			require.NoError(t, err)
			txPush(t, db, bucket1, []byte("0"), []byte("value1"), true, nil, nil)
			txPush(t, db, bucket1, []byte("0"), []byte("value1"), false, nil, ErrTxnExceedWriteLimit)
			// Test for DataLPopFlag
			err = db.Update(func(tx *Tx) error {
				_, err := tx.LPop(bucket1, []byte("0"))
				AssertErr(t, err, nil)
				return nil
			})
			require.NoError(t, err)
			txPush(t, db, bucket1, []byte("0"), []byte("value1"), false, nil, nil)
			txPush(t, db, bucket1, []byte("0"), []byte("value1"), false, nil, ErrTxnExceedWriteLimit)
			// Test for DataLTrimFlag
			err = db.Update(func(tx *Tx) error {
				err := tx.LTrim(bucket1, []byte("0"), 0, 0)
				AssertErr(t, err, nil)
				return nil
			})
			require.NoError(t, err)
			err = db.Update(func(tx *Tx) error {
				for i := 0; i < int(limitCount)-2; i++ {
					key := []byte("0")
					value := []byte(strconv.Itoa(i))
					err = tx.RPush(bucket1, key, value)
					AssertErr(t, err, nil)
				}
				return nil
			})
			require.NoError(t, err)
			txPush(t, db, bucket1, []byte("0"), []byte("value11"), false, nil, nil)
			txPush(t, db, bucket1, []byte("0"), []byte("value11"), false, nil, ErrTxnExceedWriteLimit)
			// Test for LRemByIndex
			err = db.Update(func(tx *Tx) error {
				err := tx.LRemByIndex(bucket1, []byte("0"), 0, 1, 2)
				AssertErr(t, err, nil)
				return nil
			})
			require.NoError(t, err)
			err = db.Update(func(tx *Tx) error {
				for i := 0; i < 2; i++ {
					key := []byte("0")
					value := []byte(strconv.Itoa(i))
					err = tx.RPush(bucket1, key, value)
					AssertErr(t, err, nil)
				}
				return nil
			})
			require.NoError(t, err)
			txPush(t, db, bucket2, []byte("0"), []byte("value11"), false, nil, nil)
			txPush(t, db, bucket1, []byte("0"), []byte("value11"), false, nil, ErrTxnExceedWriteLimit)
			// Delete bucket
			txDeleteBucket(t, db, DataStructureList, bucket1, nil)
			// Add data to another bucket
			err = db.Update(func(tx *Tx) error {
				for i := 0; i < int(limitCount)-1; i++ {
					key := []byte(strconv.Itoa(i))
					value := []byte(strconv.Itoa(i))
					err = tx.RPush(bucket2, key, value)
					AssertErr(t, err, nil)
				}
				return nil
			})
			require.NoError(t, err)
			txPush(t, db, bucket2, []byte("key1"), []byte("value1"), false, nil, ErrTxnExceedWriteLimit)
		})
	}
}

func TestDB_DataStructureSetWriteRecordLimit(t *testing.T) {
	// Set default options and limitCount.
	opts := DefaultOptions
	limitCount := int64(1000)
	opts.MaxWriteRecordCount = limitCount
	// Define bucket names.
	bucket1 := "bucket1"
	bucket2 := "bucket2"
	// Loop through EntryIdxModes.
	for _, idxMode := range []EntryIdxMode{HintKeyValAndRAMIdxMode, HintKeyAndRAMIdxMode} {
		opts.EntryIdxMode = idxMode
		runNutsDBTest(t, &opts, func(t *testing.T, db *DB) {
			txCreateBucket(t, db, DataStructureSet, bucket1, nil)
			txCreateBucket(t, db, DataStructureSet, bucket2, nil)

			// Add limitCount records to bucket1.
			err := db.Update(func(tx *Tx) error {
				for i := 0; i < int(limitCount); i++ {
					key := []byte("0")
					value := []byte(strconv.Itoa(i))
					err := tx.SAdd(bucket1, key, value)
					AssertErr(t, err, nil)
				}
				return nil
			})
			require.NoError(t, err)
			// Try to add one more item to bucket1 and check for ErrTxnExceedWriteLimit.
			txSAdd(t, db, bucket1, []byte("key1"), []byte("value1"), nil, ErrTxnExceedWriteLimit)
			// Remove one item and add another item to bucket1.
			txSRem(t, db, bucket1, []byte("0"), []byte("0"), nil)
			txSAdd(t, db, bucket1, []byte("key1"), []byte("value1"), nil, nil)
			// Add two more items to bucket1 and check for ErrTxnExceedWriteLimit.
			txSAdd(t, db, bucket1, []byte("key1"), []byte("value1"), nil, nil)
			txSAdd(t, db, bucket1, []byte("key11"), []byte("value11"), nil, ErrTxnExceedWriteLimit)
			// Test for SPOP, SPOP two items from bucket1.
			err = db.Update(func(tx *Tx) error {
				_, err := tx.SPop(bucket1, []byte("0"))
				AssertErr(t, err, nil)
				_, err = tx.SPop(bucket1, []byte("key1"))
				AssertErr(t, err, nil)
				return nil
			})
			require.NoError(t, err)
			// Add two items to bucket1 and check for ErrTxnExceedWriteLimit.
			txSAdd(t, db, bucket1, []byte("1"), []byte("value1"), nil, nil)
			txSAdd(t, db, bucket1, []byte("1"), []byte("value2"), nil, nil)
			txSAdd(t, db, bucket1, []byte("1"), []byte("value3"), nil, ErrTxnExceedWriteLimit)
			// Delete bucket1.
			txDeleteBucket(t, db, DataStructureSet, bucket1, nil)
			// Add data to bucket2.
			txSAdd(t, db, bucket2, []byte("key1"), []byte("value1"), nil, nil)
			err = db.Update(func(tx *Tx) error {
				for i := 0; i < int(limitCount)-1; i++ {
					value := []byte(strconv.Itoa(i))
					err = tx.SAdd(bucket2, []byte("2"), value)
					AssertErr(t, err, nil)
				}
				return nil
			})
			require.NoError(t, err)
			// Try to add one more item to bucket2 and check for ErrTxnExceedWriteLimit.
			txSAdd(t, db, bucket2, []byte("key2"), []byte("value2"), nil, ErrTxnExceedWriteLimit)
		})
	}
}

func TestDB_DataStructureSortedSetWriteRecordLimit(t *testing.T) {
	// Set up options
	opts := DefaultOptions
	limitCount := int64(1000)
	opts.MaxWriteRecordCount = limitCount
	// Set up bucket names and score
	bucket1 := "bucket1"
	bucket2 := "bucket2"
	score := 1.0
	// Iterate over EntryIdxMode options
	for _, idxMode := range []EntryIdxMode{HintKeyValAndRAMIdxMode, HintKeyAndRAMIdxMode} {
		opts.EntryIdxMode = idxMode
		runNutsDBTest(t, &opts, func(t *testing.T, db *DB) {
			txCreateBucket(t, db, DataStructureSortedSet, bucket1, nil)
			// Add limitCount records
			err := db.Update(func(tx *Tx) error {
				for i := 0; i < int(limitCount); i++ {
					key := []byte("0")
					value := []byte(strconv.Itoa(i))
					err := tx.ZAdd(bucket1, key, score+float64(i), value)
					AssertErr(t, err, nil)
				}
				return nil
			})
			require.NoError(t, err)
			// Trigger the limit
			txZAdd(t, db, bucket1, []byte("key1"), []byte("value1"), score, nil, ErrTxnExceedWriteLimit)
			// Delete and add one item
			txZRem(t, db, bucket1, []byte("0"), []byte("0"), nil)
			txZAdd(t, db, bucket1, []byte("key1"), []byte("value1"), score, nil, nil)
			// Add some data is ok
			txZAdd(t, db, bucket1, []byte("key1"), []byte("value1"), score, nil, nil)
			// Trigger the limit
			txZAdd(t, db, bucket1, []byte("key2"), []byte("value2"), score, nil, ErrTxnExceedWriteLimit)
			// Test for ZRemRangeByRank
			err = db.Update(func(tx *Tx) error {
				err := tx.ZRemRangeByRank(bucket1, []byte("0"), 1, 3)
				assert.NoError(t, err)
				return nil
			})
			assert.NoError(t, err)
			txZAdd(t, db, bucket1, []byte("0"), []byte("value1"), score, nil, nil)
			txZAdd(t, db, bucket1, []byte("0"), []byte("value2"), score, nil, nil)
			txZAdd(t, db, bucket1, []byte("0"), []byte("value3"), score+float64(1000), nil, nil)
			// Trigger the limit
			txZAdd(t, db, bucket1, []byte("0"), []byte("value4"), score, nil, ErrTxnExceedWriteLimit)
			// Test for ZPop
			txZPop(t, db, bucket1, []byte("0"), true, []byte("value3"), score+float64(1000), nil)
			txZAdd(t, db, bucket1, []byte("key3"), []byte("value3"), score, nil, nil)
			// Delete bucket
			txDeleteBucket(t, db, DataStructureSortedSet, bucket1, nil)
			// Add data to another bucket
			txCreateBucket(t, db, DataStructureSortedSet, bucket1, nil)
			txCreateBucket(t, db, DataStructureSortedSet, bucket2, nil)
			txZAdd(t, db, bucket2, []byte("key1"), []byte("value1"), score, nil, nil)
			// Add data to bucket1
			err = db.Update(func(tx *Tx) error {
				for i := 0; i < int(limitCount)-1; i++ {
					key := []byte(strconv.Itoa(i))
					value := []byte(strconv.Itoa(i))
					err = tx.ZAdd(bucket1, key, score, value)
					AssertErr(t, err, nil)
				}
				return nil
			})
			require.NoError(t, err)
			// Trigger the limit
			txZAdd(t, db, bucket2, []byte("key1"), []byte("value2"), score, nil, ErrTxnExceedWriteLimit)
		})
	}
}

func TestDB_AllDsWriteRecordLimit(t *testing.T) {
	// Set up options
	opts := DefaultOptions
	limitCount := int64(1000)
	opts.MaxWriteRecordCount = limitCount
	// Set up bucket names and score
	bucket1 := "bucket1"
	bucket2 := "bucket2"
	score := 1.0
	// Iterate over EntryIdxMode options
	for _, idxMode := range []EntryIdxMode{HintKeyValAndRAMIdxMode, HintKeyAndRAMIdxMode} {
		opts.EntryIdxMode = idxMode
		runNutsDBTest(t, &opts, func(t *testing.T, db *DB) {
			txCreateBucket(t, db, DataStructureBTree, bucket1, nil)
			txCreateBucket(t, db, DataStructureList, bucket1, nil)
			txCreateBucket(t, db, DataStructureSet, bucket1, nil)
			txCreateBucket(t, db, DataStructureSortedSet, bucket1, nil)
			txCreateBucket(t, db, DataStructureList, bucket2, nil)

			// Add limitCount records
			err := db.Update(func(tx *Tx) error {
				for i := 0; i < int(limitCount); i++ {
					key := []byte(strconv.Itoa(i))
					value := []byte(strconv.Itoa(i))
					err = tx.Put(bucket1, key, value, Persistent)
					AssertErr(t, err, nil)
				}
				return nil
			})

			require.NoError(t, err)
			// Trigger the limit
			txPush(t, db, bucket1, []byte("0"), []byte("value1"), false, nil, ErrTxnExceedWriteLimit)
			//  Delete item and add one
			txDel(t, db, bucket1, []byte("0"), nil)
			txPush(t, db, bucket1, []byte("0"), []byte("value1"), false, nil, nil)
			// Trigger the limit
			txSAdd(t, db, bucket1, []byte("key1"), []byte("value1"), nil, ErrTxnExceedWriteLimit)
			// Delete item and add one
			txDel(t, db, bucket1, []byte("1"), nil)
			txSAdd(t, db, bucket1, []byte("key1"), []byte("value1"), nil, nil)
			// Trigger the limit
			txZAdd(t, db, bucket1, []byte("key1"), []byte("value1"), score, nil, ErrTxnExceedWriteLimit)
			// Delete item and add one
			txDel(t, db, bucket1, []byte("2"), nil)
			txZAdd(t, db, bucket1, []byte("key1"), []byte("value1"), score, nil, nil)
			// Delete bucket
			txDeleteBucket(t, db, DataStructureSortedSet, bucket1, nil)
			// Add data to another bucket
			txPush(t, db, bucket2, []byte("key1"), []byte("value1"), false, nil, nil)
			// Trigger the limit
			txPush(t, db, bucket2, []byte("key2"), []byte("value2"), false, nil, ErrTxnExceedWriteLimit)
		})
	}
}

func txIncrement(t *testing.T, db *DB, bucket string, key []byte, expectErr error, finalExpectErr error) {
	err := db.Update(func(tx *Tx) error {
		err := tx.Incr(bucket, key)
		AssertErr(t, err, expectErr)
		return nil
	})
	AssertErr(t, err, finalExpectErr)
}

func txDecrement(t *testing.T, db *DB, bucket string, key []byte, expectErr error, finalExpectErr error) {
	err := db.Update(func(tx *Tx) error {
		err := tx.Decr(bucket, key)
		AssertErr(t, err, expectErr)
		return nil
	})
	AssertErr(t, err, finalExpectErr)
}

func txIncrementBy(t *testing.T, db *DB, bucket string, key []byte, value int64, expectErr error, finalExpectErr error) {
	err := db.Update(func(tx *Tx) error {
		err := tx.IncrBy(bucket, key, value)
		AssertErr(t, err, expectErr)
		return nil
	})
	AssertErr(t, err, finalExpectErr)
}

func txDecrementBy(t *testing.T, db *DB, bucket string, key []byte, value int64, expectErr error, finalExpectErr error) {
	err := db.Update(func(tx *Tx) error {
		err := tx.DecrBy(bucket, key, value)
		AssertErr(t, err, expectErr)
		return nil
	})
	AssertErr(t, err, finalExpectErr)
}

func txPutIfNotExists(t *testing.T, db *DB, bucket string, key, value []byte, expectedErr, finalExpectErr error) {
	err := db.Update(func(tx *Tx) error {
		err := tx.PutIfNotExists(bucket, key, value, Persistent)
		AssertErr(t, err, expectedErr)
		return nil
	})
	AssertErr(t, err, finalExpectErr)
}

func txPutIfExists(t *testing.T, db *DB, bucket string, key, value []byte, expectedErr, finalExpectErr error) {
	err := db.Update(func(tx *Tx) error {
		err := tx.PutIfExists(bucket, key, value, Persistent)
		AssertErr(t, err, expectedErr)
		return nil
	})
	AssertErr(t, err, finalExpectErr)
}

func txValueLen(t *testing.T, db *DB, bucket string, key []byte, expectLength int, expectErr error) {
	err := db.View(func(tx *Tx) error {
		length, err := tx.ValueLen(bucket, key)
		if expectErr != nil {
			require.Equal(t, expectErr, err)
		} else {
			require.NoError(t, err)
		}
		require.EqualValuesf(t, expectLength, length, "err Tx ValueLen. got %s want %s", length, expectLength)
		return nil
	})
	require.NoError(t, err)
}

func txGetSet(t *testing.T, db *DB, bucket string, key, value []byte, expectOldValue []byte, expectErr error) {
	err := db.Update(func(tx *Tx) error {
		oldValue, err := tx.GetSet(bucket, key, value)
		AssertErr(t, err, expectErr)
		require.EqualValuesf(t, oldValue, expectOldValue, "err Tx GetSet. got %s want %s", string(oldValue), string(expectOldValue))
		return nil
	})
	require.NoError(t, err)
}

func txGetBit(t *testing.T, db *DB, bucket string, key []byte, offset int, expectVal byte, expectErr error, finalExpectErr error) {
	err := db.View(func(tx *Tx) error {
		value, err := tx.GetBit(bucket, key, offset)
		AssertErr(t, err, expectErr)
		require.Equal(t, expectVal, value)
		return nil
	})
	AssertErr(t, err, finalExpectErr)
}

func txSetBit(t *testing.T, db *DB, bucket string, key []byte, offset int, value byte, expectErr error, finalExpectErr error) {
	err := db.Update(func(tx *Tx) error {
		err := tx.SetBit(bucket, key, offset, value)
		AssertErr(t, err, expectErr)
		return nil
	})
	AssertErr(t, err, finalExpectErr)
}

func txGetTTL(t *testing.T, db *DB, bucket string, key []byte, expectedTTL int64, expectedErr error) {
	err := db.View(func(tx *Tx) error {
		ttl, err := tx.GetTTL(bucket, key)
		AssertErr(t, err, expectedErr)

		// If diff between expectedTTL and realTTL lesser than 1s, We'll consider as equal
		// diff := int(math.Abs(float64(ttl - expectedTTL)))
		assert.LessOrEqual(t, ttl, expectedTTL)
		return nil
	})
	require.NoError(t, err)
}

func txPersist(t *testing.T, db *DB, bucket string, key []byte, expectedErr error) {
	err := db.Update(func(tx *Tx) error {
		err := tx.Persist(bucket, key)
		AssertErr(t, err, expectedErr)
		return nil
	})
	require.NoError(t, err)
}

func txMSet(t *testing.T, db *DB, bucket string, args [][]byte, ttl uint32, expectErr error, finalExpectErr error) {
	err := db.Update(func(tx *Tx) error {
		err := tx.MSet(bucket, ttl, args...)
		AssertErr(t, err, expectErr)
		return nil
	})
	AssertErr(t, err, finalExpectErr)
}

func txMGet(t *testing.T, db *DB, bucket string, keys [][]byte, expectValues [][]byte, expectErr error, finalExpectErr error) {
	err := db.View(func(tx *Tx) error {
		values, err := tx.MGet(bucket, keys...)
		AssertErr(t, err, expectErr)
		require.EqualValues(t, expectValues, values)
		return nil
	})
	AssertErr(t, err, finalExpectErr)
}

func txAppend(t *testing.T, db *DB, bucket string, key, appendage []byte, expectErr error, expectFinalErr error) {
	err := db.Update(func(tx *Tx) error {
		err := tx.Append(bucket, key, appendage)
		AssertErr(t, err, expectErr)
		return nil
	})
	AssertErr(t, err, expectFinalErr)
}

func txGetRange(t *testing.T, db *DB, bucket string, key []byte, start, end int, expectVal []byte, expectErr error, expectFinalErr error) {
	err := db.View(func(tx *Tx) error {
		value, err := tx.GetRange(bucket, key, start, end)
		AssertErr(t, err, expectErr)
		require.EqualValues(t, expectVal, value)
		return nil
	})
	AssertErr(t, err, expectFinalErr)
}

func TestDB_HintFileFastRecovery(t *testing.T) {
	bucket := "bucket"
	opts := DefaultOptions
	opts.SegmentSize = KB
	opts.Dir = filepath.Join(t.TempDir(), "test-hintfile-recovery")
	opts.EnableHintFile = true

	// Clean the test directory at the start
	removeDir(opts.Dir)

	for _, idxMode := range []EntryIdxMode{HintKeyValAndRAMIdxMode, HintKeyAndRAMIdxMode} {
		opts.EntryIdxMode = idxMode

		// Create a database with some data
		db, err := Open(opts)
		require.NoError(t, err)
		txCreateBucket(t, db, DataStructureBTree, bucket, nil)

		// Add some data
		n := 500
		for i := 0; i < n; i++ {
			txPut(t, db, bucket, testutils.GetTestBytes(i), testutils.GetTestBytes(i), Persistent, nil, nil)
		}

		// Perform merge to create hint files
		require.NoError(t, db.Merge())

		// Close the database
		require.NoError(t, db.Close())

		// Reopen the database - it should use hint files for fast recovery
		db, err = Open(opts)
		require.NoError(t, err)

		// Verify all data is correctly recovered
		for i := 0; i < n; i++ {
			txGet(t, db, bucket, testutils.GetTestBytes(i), testutils.GetTestBytes(i), nil)
		}

		// Verify record count
		dbCnt, err := db.getRecordCount()
		require.NoError(t, err)
		require.Equal(t, int64(n), dbCnt)

		require.NoError(t, db.Close())
		removeDir(opts.Dir)
	}
}

func TestDB_HintFileMissingFallback(t *testing.T) {
	bucket := "bucket"
	opts := DefaultOptions
	opts.SegmentSize = KB
	opts.Dir = filepath.Join(t.TempDir(), "test-hintfile-missing")
	opts.EnableHintFile = true

	// Clean the test directory at the start
	removeDir(opts.Dir)

	// Create a database with some data
	db, err := Open(opts)
	require.NoError(t, err)
	txCreateBucket(t, db, DataStructureBTree, bucket, nil)

	// Add some data
	n := 300
	for i := 0; i < n; i++ {
		txPut(t, db, bucket, testutils.GetTestBytes(i), testutils.GetTestBytes(i), Persistent, nil, nil)
	}

	// Perform merge to create hint files
	require.NoError(t, db.Merge())

	// Close the database
	require.NoError(t, db.Close())

	// Remove hint files to simulate missing hint files
	fileIDs := enumerateDataFilesInDir(opts.Dir)
	for _, fileID := range fileIDs {
		hintPath := getHintPath(fileID, opts.Dir)
		os.Remove(hintPath)
	}

	// Reopen the database - it should fall back to scanning data files
	db, err = Open(opts)
	require.NoError(t, err)

	// Verify all data is correctly recovered
	for i := 0; i < n; i++ {
		txGet(t, db, bucket, testutils.GetTestBytes(i), testutils.GetTestBytes(i), nil)
	}

	// Verify record count
	dbCnt, err := db.getRecordCount()
	require.NoError(t, err)
	require.Equal(t, int64(n), dbCnt)

	require.NoError(t, db.Close())
	removeDir(opts.Dir)
}

// enumerateDataFilesInDir returns all data file IDs in the directory
func enumerateDataFilesInDir(dir string) []int64 {
	entries, err := os.ReadDir(dir)
	if err != nil {
		return nil
	}

	var fileIDs []int64
	for _, entry := range entries {
		if entry.IsDir() {
			continue
		}
		name := entry.Name()
		// Check if it's a data file (ends with .data)
		if strings.HasSuffix(name, DataSuffix) {
			// Extract file ID from filename
			idStr := strings.TrimSuffix(name, DataSuffix)
			if id, err := strconv.ParseInt(idStr, 10, 64); err == nil {
				fileIDs = append(fileIDs, id)
			}
		}
	}
	return fileIDs
}

func TestDB_HintFileCorruptedFallback(t *testing.T) {
	bucket := "bucket"
	opts := DefaultOptions
	opts.SegmentSize = KB
	opts.Dir = filepath.Join(t.TempDir(), "test-hintfile-corrupted")
	opts.EnableHintFile = true

	// Clean the test directory at the start
	removeDir(opts.Dir)

	// Create a database with some data
	db, err := Open(opts)
	require.NoError(t, err)
	txCreateBucket(t, db, DataStructureBTree, bucket, nil)

	// Add some data
	n := 200
	for i := 0; i < n; i++ {
		txPut(t, db, bucket, testutils.GetTestBytes(i), testutils.GetTestBytes(i), Persistent, nil, nil)
	}

	// Perform merge to create hint files
	require.NoError(t, db.Merge())

	// Close the database
	require.NoError(t, db.Close())

	// Corrupt hint files to simulate corrupted hint files
	// Wait a moment to ensure all files are properly written and flushed to disk
	time.Sleep(200 * time.Millisecond)

	// Get file IDs and validate they exist before corruption
	fileIDs := enumerateDataFilesInDir(opts.Dir)
	require.NotEmpty(t, fileIDs, "Should have at least one data file after merge")

	corruptedFiles := 0
	for _, fileID := range fileIDs {
		hintPath := getHintPath(fileID, opts.Dir)

		// Check if hint file exists before corrupting it
		if stat, err := os.Stat(hintPath); err == nil {
			t.Logf("Found hint file %s (size: %d bytes)", hintPath, stat.Size())

			// Verify file is readable before corruption
			if originalData, err := os.ReadFile(hintPath); err == nil {
				t.Logf("Original hint file size: %d bytes", len(originalData))
				require.Greater(t, len(originalData), 0, "Hint file should not be empty")

				// Write garbage data to corrupt the file
				corruptionData := []byte{0xFF, 0xFF, 0xFF, 0xFD, 0xFE, 0xFF} // Different pattern
				err := os.WriteFile(hintPath, corruptionData, 0644)
				require.NoError(t, err)

				// Verify corruption was successful
				if corruptedData, err := os.ReadFile(hintPath); err == nil {
					t.Logf("Corrupted hint file %s, new size: %d bytes", hintPath, len(corruptedData))
					require.NotEqual(t, originalData, corruptedData, "File should be corrupted")
				}
				corruptedFiles++
			} else {
				t.Logf("Warning: Could not read hint file %s: %v", hintPath, err)
			}
		} else {
			t.Logf("Hint file %s does not exist, skipping corruption", hintPath)
		}
	}

	t.Logf("Corrupted %d hint files out of %d data files", corruptedFiles, len(fileIDs))
	require.Greater(t, corruptedFiles, 0, "Should have corrupted at least one hint file")

	// Reopen the database - it should fall back to scanning data files
	db, err = Open(opts)
	require.NoError(t, err)

	// Verify all data is correctly recovered
	for i := 0; i < n; i++ {
		txGet(t, db, bucket, testutils.GetTestBytes(i), testutils.GetTestBytes(i), nil)
	}

	// Verify record count
	dbCnt, err := db.getRecordCount()
	require.NoError(t, err)
	require.Equal(t, int64(n), dbCnt)

	require.NoError(t, db.Close())
	removeDir(opts.Dir)
}

func TestDB_HintFileDifferentEntryIdxModes(t *testing.T) {
	bucket := "bucket"
	opts := DefaultOptions
	opts.SegmentSize = KB
	opts.Dir = filepath.Join(t.TempDir(), "test-hintfile-modes")
	opts.EnableHintFile = true

	// Clean the test directory at the start
	removeDir(opts.Dir)

	// Test HintKeyValAndRAMIdxMode
	opts.EntryIdxMode = HintKeyValAndRAMIdxMode

	db, err := Open(opts)
	require.NoError(t, err)
	txCreateBucket(t, db, DataStructureBTree, bucket, nil)

	// Add some data
	n := 100
	for i := 0; i < n; i++ {
		txPut(t, db, bucket, testutils.GetTestBytes(i), testutils.GetTestBytes(i), Persistent, nil, nil)
	}

	// Perform merge to create hint files
	require.NoError(t, db.Merge())

	// Close the database
	require.NoError(t, db.Close())

	// Reopen the database - it should use hint files for fast recovery
	db, err = Open(opts)
	require.NoError(t, err)

	// Verify all data is correctly recovered
	for i := 0; i < n; i++ {
		txGet(t, db, bucket, testutils.GetTestBytes(i), testutils.GetTestBytes(i), nil)
	}

	require.NoError(t, db.Close())
	removeDir(opts.Dir)

	// Test HintKeyAndRAMIdxMode
	opts.EntryIdxMode = HintKeyAndRAMIdxMode

	db, err = Open(opts)
	require.NoError(t, err)
	txCreateBucket(t, db, DataStructureBTree, bucket, nil)

	// Add some data
	for i := 0; i < n; i++ {
		txPut(t, db, bucket, testutils.GetTestBytes(i), testutils.GetTestBytes(i), Persistent, nil, nil)
	}

	// Perform merge to create hint files
	require.NoError(t, db.Merge())

	// Close the database
	require.NoError(t, db.Close())

	// Reopen the database - it should use hint files for fast recovery
	db, err = Open(opts)
	require.NoError(t, err)

	// Verify all data is correctly recovered
	for i := 0; i < n; i++ {
		txGet(t, db, bucket, testutils.GetTestBytes(i), testutils.GetTestBytes(i), nil)
	}

	require.NoError(t, db.Close())
	removeDir(opts.Dir)
}

func TestDB_HintFileWithDifferentDataStructures(t *testing.T) {
	opts := DefaultOptions
	opts.SegmentSize = KB
	opts.Dir = filepath.Join(t.TempDir(), "test-hintfile-ds-recovery")
	opts.EnableHintFile = true

	// Clean the test directory at the start
	removeDir(opts.Dir)

	db, err := Open(opts)
	require.NoError(t, err)

	// Test BTree
	bucketBTree := "bucket_btree"
	txCreateBucket(t, db, DataStructureBTree, bucketBTree, nil)
	for i := 0; i < 50; i++ {
		txPut(t, db, bucketBTree, testutils.GetTestBytes(i), testutils.GetTestBytes(i), Persistent, nil, nil)
	}

	// Test Set
	bucketSet := "bucket_set"
	txCreateBucket(t, db, DataStructureSet, bucketSet, nil)
	key := testutils.GetTestBytes(0)
	for i := 0; i < 30; i++ {
		txSAdd(t, db, bucketSet, key, testutils.GetTestBytes(i), nil, nil)
	}

	// Test List
	bucketList := "bucket_list"
	txCreateBucket(t, db, DataStructureList, bucketList, nil)
	listKey := testutils.GetTestBytes(0)
	for i := 0; i < 20; i++ {
		txPush(t, db, bucketList, listKey, testutils.GetTestBytes(i), true, nil, nil)
	}

	// Test SortedSet
	bucketZSet := "bucket_zset"
	txCreateBucket(t, db, DataStructureSortedSet, bucketZSet, nil)
	zsetKey := testutils.GetTestBytes(0)
	for i := 0; i < 15; i++ {
		txZAdd(t, db, bucketZSet, zsetKey, testutils.GetTestBytes(i), float64(i), nil, nil)
	}

	// Perform merge to create hint files
	require.NoError(t, db.Merge())

	// Close the database
	require.NoError(t, db.Close())

	// Reopen the database - it should use hint files for fast recovery
	db, err = Open(opts)
	require.NoError(t, err)

	// Verify BTree data
	for i := 0; i < 50; i++ {
		txGet(t, db, bucketBTree, testutils.GetTestBytes(i), testutils.GetTestBytes(i), nil)
	}

	// Verify Set data
	for i := 0; i < 30; i++ {
		txSIsMember(t, db, bucketSet, key, testutils.GetTestBytes(i), true)
	}

	// Verify List data
	txLRange(t, db, bucketList, listKey, 0, -1, 20, nil, nil)

	// Verify SortedSet data
	for i := 0; i < 15; i++ {
		txZScore(t, db, bucketZSet, zsetKey, testutils.GetTestBytes(i), float64(i), nil)
	}

	require.NoError(t, db.Close())
	removeDir(opts.Dir)
}

func TestDB_HintFileDisabled(t *testing.T) {
	bucket := "bucket"
	opts := DefaultOptions
	opts.SegmentSize = KB
	opts.Dir = filepath.Join(t.TempDir(), "test-hintfile-disabled-recovery")
	opts.EnableHintFile = false // Disable hint file

	// Clean the test directory at the start
	removeDir(opts.Dir)

	// Create a database with some data
	db, err := Open(opts)
	require.NoError(t, err)
	txCreateBucket(t, db, DataStructureBTree, bucket, nil)

	// Add some data
	n := 100
	for i := 0; i < n; i++ {
		txPut(t, db, bucket, testutils.GetTestBytes(i), testutils.GetTestBytes(i), Persistent, nil, nil)
	}

	// Perform merge - should not create hint files
	require.NoError(t, db.Merge())

	// Close the database
	require.NoError(t, db.Close())

	// Verify no hint files are created
	fileIDs := enumerateDataFilesInDir(opts.Dir)
	for _, fileID := range fileIDs {
		hintPath := getHintPath(fileID, opts.Dir)
		_, err := os.Stat(hintPath)
		if err == nil {
			t.Errorf("Hint file %s should not exist when EnableHintFile is false", hintPath)
		}
	}

	// Reopen the database - it should scan data files
	db, err = Open(opts)
	require.NoError(t, err)

	// Verify all data is correctly recovered
	for i := 0; i < n; i++ {
		txGet(t, db, bucket, testutils.GetTestBytes(i), testutils.GetTestBytes(i), nil)
	}

	require.NoError(t, db.Close())
	removeDir(opts.Dir)
}

// func TestDB_Watch(t *testing.T) {
// 	t.Run("db btree watch key and receive message", func(t *testing.T) {
// 		runNutsDBTestWithWatch(t, func(t *testing.T, db *DB) {
// 			bucket := "bucket"
// 			txCreateBucket(t, db, DataStructureBTree, bucket, nil)
// 			key0 := testutils.GetTestBytes(0)
// 			val0 := testutils.GetRandomBytes(24)
// 			done := make(chan struct{})

// 			go func() {
// 				err := db.Watch(bucket, key0, func(msg *Message) error {
// 					assert.Equal(t, bucket, msg.BucketName)
// 					assert.Equal(t, string(key0), msg.Key)
// 					assert.Equal(t, val0, msg.Value)
// 					close(done)
// 					return nil
// 				})

// 				if err != nil {
// 					assert.ErrorIs(t, err, ErrWatchingChannelClosed)
// 					return
// 				}
// 			}()

// 			// Wait for the watching to be started
// 			time.Sleep(100 * time.Millisecond)

// 			// put
// 			txPut(t, db, bucket, key0, val0, Persistent, nil, nil)
// 			select {
// 			case <-done:
// 				t.Log("Received message")
// 			case <-time.After(10 * time.Second):
// 				t.Fatal("Timeout waiting for message")
// 			}
// 		})
// 	})

// 	t.Run("db list watch key and receive message", func(t *testing.T) {
// 		runNutsDBTestWithWatch(t, func(t *testing.T, db *DB) {
// 			bucket := "bucket"
// 			txCreateBucket(t, db, DataStructureList, bucket, nil)
// 			key0 := testutils.GetTestBytes(0)
// 			val0 := testutils.GetRandomBytes(24)
// 			count := 0
// 			expectCount := 6
// 			done := make(chan struct{})

// 			go func() {
// 				err := db.Watch(bucket, key0, func(msg *Message) error {
// 					assert.Equal(t, bucket, msg.BucketName)
// 					assert.Equal(t, string(key0), msg.Key)
// 					if msg.Flag != DataLRemFlag && msg.Flag != DataLRemByIndex {
// 						assert.Equal(t, val0, msg.Value)
// 					}
// 					count++

// 					if count == expectCount {
// 						close(done)
// 					}
// 					return nil
// 				})

// 				if err != nil {
// 					assert.ErrorIs(t, err, ErrWatchingChannelClosed)
// 					return
// 				}
// 			}()

// 			// Wait for the watching to be started
// 			time.Sleep(100 * time.Millisecond)

// 			// put head
// 			txPush(t, db, bucket, key0, val0, false, nil, nil)

// 			// put tail
// 			txPush(t, db, bucket, key0, val0, true, nil, nil)

// 			// remove elements of key
// 			txLRem(t, db, bucket, key0, 0, val0, nil)

// 			// push two elements to the list and lrem by index
// 			txPush(t, db, bucket, key0, val0, true, nil, nil)
// 			txPush(t, db, bucket, key0, val0, true, nil, nil)
// 			txLRemByIndex(t, db, bucket, key0, nil, 0, 1)

// 			// must receive one message
// 			select {
// 			case <-done:
// 				require.Equal(t, count, expectCount, "must receive one message")
// 			case <-time.After(10 * time.Second):
// 				t.Fatal("Timeout waiting for message")
// 			}
// 		})
// 	})

// 	t.Run("db sorted set watch key and receive message", func(t *testing.T) {
// 		runNutsDBTestWithWatch(t, func(t *testing.T, db *DB) {
// 			bucket := "bucket"
// 			txCreateBucket(t, db, DataStructureSortedSet, bucket, nil)
// 			key := []byte("0")
// 			value := []byte(strconv.Itoa(0))
// 			count := atomic.Int32{}
// 			score := 1.0
// 			expectCount := 4
// 			done := make(chan struct{})

// 			go func() {
// 				err := db.Watch(bucket, key, func(msg *Message) error {
// 					assert.Equal(t, bucket, msg.BucketName)
// 					assert.Equal(t, string(key), msg.Key)
// 					if msg.Flag != DataZPopMinFlag && msg.Flag != DataZPopMaxFlag {
// 						assert.Equal(t, value, msg.Value)
// 					}

// 					count.Add(1)
// 					if count.Load() == int32(expectCount) {
// 						close(done)
// 					}
// 					return nil
// 				})

// 				if err != nil {
// 					assert.ErrorIs(t, err, ErrWatchingChannelClosed)
// 					return
// 				}
// 			}()

// 			// wait for the watching to be started
// 			time.Sleep(100 * time.Millisecond)

// 			txZAdd(t, db, bucket, key, value, score, nil, nil)
// 			txZRem(t, db, bucket, key, value, nil)

// 			txZAdd(t, db, bucket, key, value, score, nil, nil)

// 			txZPop(t, db, bucket, key, true, value, score, nil)

// 			select {
// 			case <-done:
// 				require.Equal(t, count.Load(), int32(expectCount), "must receive one message")
// 			case <-time.After(10 * time.Second):
// 				t.Fatal("Timeout waiting for message")
// 			}
// 		})
// 	})

// 	t.Run("db set watch key and receive message", func(t *testing.T) {
// 		runNutsDBTestWithWatch(t, func(t *testing.T, db *DB) {
// 			bucket := "bucket"
// 			txCreateBucket(t, db, DataStructureSet, bucket, nil)
// 			key := testutils.GetTestBytes(0)
// 			val := testutils.GetTestBytes(0)
// 			val1 := testutils.GetTestBytes(1)

// 			count := atomic.Int32{}
// 			expectCount := 3
// 			done := make(chan struct{})

// 			go func() {
// 				err := db.Watch(bucket, key, func(msg *Message) error {
// 					assert.Equal(t, bucket, msg.BucketName)
// 					assert.Equal(t, string(key), msg.Key)
// 					assert.NotNil(t, msg.Value)

// 					count.Add(1)
// 					if count.Load() == int32(expectCount) {
// 						close(done)
// 					}
// 					return nil
// 				})

// 				if err != nil {
// 					assert.ErrorIs(t, err, ErrWatchingChannelClosed)
// 					return
// 				}
// 			}()

// 			// wait for the watching to be started
// 			time.Sleep(100 * time.Millisecond)
// 			txSAdd(t, db, bucket, key, val, nil, nil)

// 			// add duplicate value
// 			txSAdd(t, db, bucket, key, val, nil, nil)

// 			txSAdd(t, db, bucket, key, val1, nil, nil)
// 			txSRem(t, db, bucket, key, val1, nil)

// 			select {
// 			case <-done:
// 				txSRem(t, db, bucket, key, val1, ErrSetMemberNotExist)
// 				require.Equal(t, count.Load(), int32(expectCount), "must receive one message")
// 			case <-time.After(10 * time.Second):
// 				t.Logf("receive count at test set: %+v", count.Load())
// 				t.Fatal("Timeout waiting for message")
// 			}
// 		})
// 	})

// 	// t.Run("db watch and callback failed", func(t *testing.T) {
// 	// 	runNutsDBTestWithWatch(t, func(t *testing.T, db *DB) {
// 	// 		bucket := "bucket"
// 	// 		txCreateBucket(t, db, DataStructureBTree, bucket, nil)
// 	// 		key := testutils.GetTestBytes(0)
// 	// 		val := testutils.GetTestBytes(0)
// 	// 		go func() {
// 	// 			err := db.Watch(bucket, key, func(msg *Message) error {
// 	// 				return ErrWatchingCallbackFailed
// 	// 			})
// 	// 			require.Equal(t, err, ErrWatchingCallbackFailed)
// 	// 		}()

// 	// 		time.Sleep(100 * time.Millisecond)

// 	// 		// put
// 	// 		txPut(t, db, bucket, key, val, Persistent, nil, nil)
// 	// 	})
// 	// })

// 	// t.Run("db watch and callback timeout", func(t *testing.T) {
// 	// 	runNutsDBTestWithWatch(t, func(t *testing.T, db *DB) {
// 	// 		bucket := "bucket"
// 	// 		txCreateBucket(t, db, DataStructureBTree, bucket, nil)
// 	// 		key := testutils.GetTestBytes(0)
// 	// 		val := testutils.GetTestBytes(0)
// 	// 		watchOpts := NewWatchOptions()
// 	// 		watchOpts.WithCallbackTimeout(100 * time.Millisecond)

// 	// 		go func() {
// 	// 			err := db.Watch(bucket, key, func(msg *Message) error {
// 	// 				time.Sleep(200 * time.Millisecond)
// 	// 				return nil
// 	// 			}, *watchOpts)
// 	// 			require.ErrorIs(t, err, ErrWatchingCallbackTimeout)
// 	// 		}()

// 	// 		time.Sleep(100 * time.Millisecond)

// 	// 		txPut(t, db, bucket, key, val, Persistent, nil, nil)
// 	// 	})
// 	// })

// 	// t.Run("db watch with default callback timeout and run long", func(t *testing.T) {
// 	// 	runNutsDBTestWithWatch(t, func(t *testing.T, db *DB) {
// 	// 		bucket := "bucket"
// 	// 		txCreateBucket(t, db, DataStructureBTree, bucket, nil)
// 	// 		key := testutils.GetTestBytes(0)
// 	// 		val := testutils.GetTestBytes(0)
// 	// 		watchOpts := NewWatchOptions()

// 	// 		go func() {
// 	// 			err := db.Watch(bucket, key, func(msg *Message) error {
// 	// 				done := make(chan struct{})

// 	// 				// block the callback
// 	// 				<-done
// 	// 				return nil
// 	// 			}, *watchOpts)
// 	// 			require.ErrorIs(t, err, ErrWatchingCallbackTimeout)
// 	// 		}()

// 	// 		time.Sleep(100 * time.Millisecond)

// 	// 		for i := 0; i < 2; i++ {
// 	// 			txPut(t, db, bucket, key, val, Persistent, nil, nil)
// 	// 		}
// 	// 	})
// 	// })

// 	t.Run("db watch after watch manager closed", func(t *testing.T) {
// 		opts := DefaultOptions
// 		opts.EnableWatch = true
// 		opts.Dir = "/tmp/test-watch-manager-closed/"
// 		removeDir(opts.Dir)

// 		db, err := Open(opts)
// 		require.NoError(t, err)
// 		bucket := "bucket"
// 		key := testutils.GetTestBytes(0)
// 		val := testutils.GetTestBytes(0)
// 		txCreateBucket(t, db, DataStructureBTree, bucket, nil)
// 		txPut(t, db, bucket, key, val, Persistent, nil, nil)

// 		db.wm.close()
// 		require.Equal(t, db.wm.isClosed(), true)
// 		time.Sleep(100 * time.Millisecond)

// 		err = db.Watch(bucket, key, func(msg *Message) error {
// 			return nil
// 		})
// 		require.Equal(t, err, ErrWatchManagerClosed)
// 	})

// 	t.Run("db is watching and watch manager is closing", func(t *testing.T) {
// 		runNutsDBTestWithWatch(t, func(t *testing.T, db *DB) {
// 			bucket := "bucket"
// 			key := testutils.GetTestBytes(0)
// 			txCreateBucket(t, db, DataStructureBTree, bucket, nil)

// 			go func() {
// 				err := db.Watch(bucket, key, func(msg *Message) error {
// 					return nil
// 				})
// 				require.NoError(t, err)
// 			}()

// 			go func() {
// 				time.Sleep(time.Duration(rand.Intn(100)) * time.Millisecond)
// 				db.wm.close()
// 				require.Equal(t, db.wm.isClosed(), true)
// 			}()

// 			ticker := time.NewTicker(10 * time.Millisecond)
// 			defer ticker.Stop()
// 			for i := 0; i < 100; i++ {
// 				val := testutils.GetTestBytes(i)
// 				<-ticker.C
// 				txPut(t, db, bucket, key, val, Persistent, nil, nil)
// 			}

// 		})
// 	})

// 	t.Run("db watch and tx delete", func(t *testing.T) {
// 		runNutsDBTestWithWatch(t, func(t *testing.T, db *DB) {
// 			bucket := "bucket"
// 			txCreateBucket(t, db, DataStructureBTree, bucket, nil)
// 			key := testutils.GetTestBytes(0)
// 			val := testutils.GetTestBytes(0)
// 			done := make(chan struct{})
// 			go func() {
// 				flag := DataSetFlag
// 				err := db.Watch(bucket, key, func(msg *Message) error {
// 					assert.Equal(t, bucket, msg.BucketName)
// 					assert.Equal(t, string(key), msg.Key)
// 					assert.Equal(t, flag, msg.Flag)
// 					if flag != DataSetFlag {
// 						close(done)
// 					}
// 					flag = DataDeleteFlag
// 					return nil
// 				})

// 				if err != nil {
// 					assert.ErrorIs(t, err, ErrWatchingChannelClosed)
// 					return
// 				}
// 			}()

// 			txPut(t, db, bucket, key, val, Persistent, nil, nil)
// 			txDel(t, db, bucket, key, nil)
// 			require.NoError(t, err)

// 			select {
// 			case <-done:
// 				t.Log("Received delete message")
// 			case <-time.After(10 * time.Second):
// 				t.Fatal("Timeout waiting for message")
// 			}
// 		})
// 	})

// 	t.Run("db watch and transaction rollback", func(t *testing.T) {
// 		opts := DefaultOptions
// 		opts.EnableWatch = true
// 		opts.Dir = "/tmp/test-watch-and-transaction-rollback/"
// 		removeDir(opts.Dir)

// 		db, err := Open(opts)

// 		defer func() {
// 			if db != nil {
// 				db.Close()
// 			}
// 		}()

// 		require.NoError(t, err)
// 		bucket := "bucket"
// 		txCreateBucket(t, db, DataStructureBTree, bucket, nil)
// 		key := testutils.GetTestBytes(0)

// 		wg := sync.WaitGroup{}
// 		wg.Add(1)
// 		go func() {
// 			defer wg.Done()
// 			count := 0
// 			err := db.Watch(bucket, key, func(msg *Message) error {
// 				count++
// 				return nil
// 			})

// 			require.NoError(t, err)
// 			require.Equal(t, count, 0, "all actions should be rolled back")
// 			t.Log("watch callback should not be called due to rollback")
// 		}()

// 		time.Sleep(100 * time.Millisecond)

// 		errUpdate := db.Update(func(tx *Tx) error {
// 			for i := 0; i < 10; i++ {
// 				val := testutils.GetTestBytes(i)
// 				currentKey := key

// 				//deliberately set error key to make tx rollback
// 				if i == 9 {
// 					currentKey = []byte("")
// 				}
// 				if err := tx.Put(bucket, currentKey, val, Persistent); err != nil {
// 					if i < 9 {
// 						t.Fatal("check rollback watching failed")
// 					}
// 				}

// 			}
// 			return nil
// 		})

// 		require.NoError(t, errUpdate)
// 		require.NoError(t, db.wm.close())
// 		wg.Wait()
// 	})

// 	t.Run("db watch and txn exceed write limit", func(t *testing.T) {
// 		// Set up options
// 		opts := DefaultOptions
// 		limitCount := int64(100)
// 		opts.MaxWriteRecordCount = limitCount
// 		opts.EnableWatch = true

// 		bucket1 := "bucket1"
// 		bucket2 := "bucket2"
// 		score := 1.0
// 		done := make(chan struct{})

// 		// Iterate over EntryIdxMode options
// 		for _, idxMode := range []EntryIdxMode{HintKeyValAndRAMIdxMode} {
// 			count := atomic.Int64{} // count the number of messages received
// 			opts.EntryIdxMode = idxMode
// 			opts.Dir = "/tmp/test-watch-and-txn-exceed-write-limit-mode-" + strconv.Itoa(int(idxMode)) + "/"
// 			removeDir(opts.Dir)

// 			db, err := Open(opts)
// 			require.NoError(t, err)

// 			defer func() {
// 				if db != nil {
// 					db.Close()
// 				}
// 			}()

// 			txCreateBucket(t, db, DataStructureBTree, bucket1, nil)
// 			txCreateBucket(t, db, DataStructureList, bucket1, nil)
// 			txCreateBucket(t, db, DataStructureSet, bucket1, nil)
// 			txCreateBucket(t, db, DataStructureSortedSet, bucket1, nil)
// 			txCreateBucket(t, db, DataStructureList, bucket2, nil)
// 			key1 := []byte("key1")
// 			key2 := []byte("key2")
// 			countOfMessages := int64(107)

// 			// Initialize the watcher for bucket2
// 			for i := 0; i < int(limitCount); i++ {
// 				go func(i int) {
// 					key := []byte(strconv.Itoa(i))
// 					err := db.Watch(bucket1, key, func(msg *Message) error {
// 						count.Add(1)
// 						if count.Load() == countOfMessages {
// 							close(done)
// 						}
// 						return nil
// 					})

// 					require.NoError(t, err)
// 				}(i)
// 			}

// 			go func() {
// 				err := db.Watch(bucket1, key1, func(msg *Message) error {
// 					count.Add(1)
// 					if count.Load() == countOfMessages {
// 						close(done)
// 					}
// 					return nil
// 				})
// 				require.NoError(t, err)
// 			}()

// 			keys := [][]byte{key1, key2}
// 			for _, key := range keys {
// 				go func(key []byte) {
// 					err := db.Watch(bucket2, key, func(msg *Message) error {
// 						count.Add(1)
// 						if count.Load() == countOfMessages {
// 							close(done)
// 						}
// 						return nil
// 					})
// 					require.NoError(t, err)
// 				}(key)
// 			}

// 			// Add limitCount records
// 			errUpdate := db.Update(func(tx *Tx) error {
// 				for i := 0; i < int(limitCount); i++ {
// 					value := []byte(strconv.Itoa(i))
// 					key := []byte(strconv.Itoa(i))
// 					err = tx.Put(bucket1, key, value, Persistent)
// 					AssertErr(t, err, nil)
// 				}
// 				return nil
// 			})
// 			require.NoError(t, errUpdate)

// 			// Trigger the limit
// 			txPush(t, db, bucket1, []byte("0"), []byte("value1"), false, nil, ErrTxnExceedWriteLimit)

// 			//  Delete item and add one
// 			txDel(t, db, bucket1, []byte("0"), nil)

// 			// NOTE: after delete the key, the watch of key "0" will be unsubscribed
// 			// so the watch callback will not be called
// 			txPush(t, db, bucket1, []byte("0"), []byte("value1"), false, nil, nil)

// 			// Trigger the limit
// 			txSAdd(t, db, bucket1, []byte("key1"), []byte("value1"), nil, ErrTxnExceedWriteLimit)
// 			// Delete item and add one
// 			txDel(t, db, bucket1, []byte("1"), nil)

// 			txSAdd(t, db, bucket1, key1, []byte("value1"), nil, nil)
// 			// Trigger the limit
// 			txZAdd(t, db, bucket1, key1, []byte("value1"), score, nil, ErrTxnExceedWriteLimit)
// 			// Delete item and add one
// 			txDel(t, db, bucket1, []byte("2"), nil)
// 			txZAdd(t, db, bucket1, key1, []byte("value1"), score, nil, nil)
// 			// Delete bucket
// 			txDeleteBucket(t, db, DataStructureSortedSet, bucket1, nil)

// 			// Add data to another bucket
// 			txPush(t, db, bucket2, key1, []byte("value1"), false, nil, nil)
// 			// Trigger the limit
// 			txPush(t, db, bucket2, key2, []byte("value2"), false, nil, ErrTxnExceedWriteLimit)
// 			time.Sleep(1 * time.Second)

// 			// db.wm.close()
// 			select {
// 			case <-done:
// 				require.Equal(t, count.Load(), countOfMessages, "the watch callback should be called 108 times")
// 			case <-time.After(10 * time.Second):
// 				t.Log("watch callback is called", count.Load(), "times")
// 				t.Fatal("Timeout waiting for message")
// 			}
// 		}
// 	})

// 	t.Run("db watch and watch feature disabled", func(t *testing.T) {
// 		runNutsDBTest(t, nil, func(t *testing.T, db *DB) {
// 			bucket := "bucket"
// 			key := testutils.GetTestBytes(0)
// 			err := db.Watch(bucket, key, func(msg *Message) error {
// 				t.Fatal("Watch feature should be disabled")
// 				return nil
// 			})
// 			require.ErrorIs(t, err, ErrWatchFeatureDisabled)
// 		})
// 	})
// }

// func TestDB_WatchTTL(t *testing.T) {
// 	t.Run("db watch and ttl", func(t *testing.T) {
// 		runNutsDBTestWithWatch(t, func(t *testing.T, db *DB) {
// 			bucket := "bucket"
// 			txCreateBucket(t, db, DataStructureBTree, bucket, nil)
// 			key := testutils.GetTestBytes(0)
// 			done := make(chan struct{})
// 			count := atomic.Int64{}
// 			expectCount := int64(2)

// 			go func() {
// 				err := db.Watch(bucket, key, func(msg *Message) error {
// 					count.Add(1)
// 					if count.Load() == expectCount {
// 						close(done)
// 					}
// 					return nil
// 				})
// 				require.NoError(t, err)
// 			}()

// 			time.Sleep(100 * time.Millisecond)

// 			txPut(t, db, bucket, key, []byte("value"), 1, nil, nil)

// 			select {
// 			case <-done:
// 				t.Log("Received message")
// 			case <-time.After(10 * time.Second):
// 				t.Fatal("Timeout waiting for message")
// 			}
// 		})
// 	})

// 	t.Run("db watch and ttl expired list", func(t *testing.T) {
// 		runNutsDBTestWithWatch(t, func(t *testing.T, db *DB) {
// 			bucket := "bucket"
// 			txCreateBucket(t, db, DataStructureList, bucket, nil)
// 			key := testutils.GetTestBytes(0)
// 			done := make(chan struct{})
// 			count := atomic.Int64{}
// 			expectCount := int64(2)

// 			go func() {
// 				err := db.Watch(bucket, key, func(msg *Message) error {
// 					count.Add(1)
// 					if count.Load() == expectCount {
// 						close(done)
// 					}
// 					return nil
// 				})
// 				require.NoError(t, err)
// 			}()

// 			time.Sleep(100 * time.Millisecond)

// 			txPush(t, db, bucket, key, []byte("value"), false, nil, nil)
// 			txExpireList(t, db, bucket, key, 1, nil)

// 			select {
// 			case <-done:
// 				t.Log("Received message")
// 			case <-time.After(10 * time.Second):
// 				t.Fatal("Timeout waiting for message")
// 			}
// 		})
// 	})
// }

// func TestDB_WatchDeleteBucket(t *testing.T) {
// 	t.Run("db watch and delete bucket", func(t *testing.T) {
// 		runNutsDBTestWithWatch(t, func(t *testing.T, db *DB) {
// 			bucket := "bucket"
// 			txCreateBucket(t, db, DataStructureBTree, bucket, nil)
// 			key := testutils.GetTestBytes(0)
// 			done := make(chan struct{})
// 			count := atomic.Int64{}
// 			expectCount := int64(2)

// 			go func() {
// 				err := db.Watch(bucket, key, func(msg *Message) error {
// 					count.Add(1)
// 					if count.Load() == expectCount {
// 						close(done)
// 					}
// 					return nil
// 				})
// 				require.NoError(t, err)
// 			}()

// 			time.Sleep(100 * time.Millisecond)

// 			txPut(t, db, bucket, key, []byte("value"), 1, nil, nil)

// 			txDeleteBucket(t, db, DataStructureBTree, bucket, nil)
// 			select {
// 			case <-done:
// 				t.Log("Received message")
// 			case <-time.After(10 * time.Second):
// 				t.Fatal("Timeout waiting for message")
// 			}
// 		})
// 	})

// 	t.Run("db watch and delete bucket", func(t *testing.T) {
// 		runNutsDBTestWithWatch(t, func(t *testing.T, db *DB) {
// 			bucket := "bucket"
// 			txCreateBucket(t, db, DataStructureBTree, bucket, nil)
// 			key := testutils.GetTestBytes(0)
// 			done := make(chan struct{})
// 			count := atomic.Int64{}
// 			expectCount := int64(2)

// 			go func() {
// 				err := db.Watch(bucket, key, func(msg *Message) error {
// 					count.Add(1)
// 					if count.Load() == expectCount {
// 						close(done)
// 					}
// 					return nil
// 				})
// 				require.NoError(t, err)
// 			}()

// 			time.Sleep(100 * time.Millisecond)

// 			txPut(t, db, bucket, key, []byte("value"), 1, nil, nil)

// 			txDeleteBucket(t, db, DataStructureBTree, bucket, nil)
// 			select {
// 			case <-done:
// 				t.Log("Received message")
// 			case <-time.After(10 * time.Second):
// 				t.Fatal("Timeout waiting for message")
// 			}
// 		})
// 	})

// 	t.Run("db watch many keys and delete bucket", func(t *testing.T) {
// 		runNutsDBTestWithWatch(t, func(t *testing.T, db *DB) {
// 			bucket := "bucket"
// 			txCreateBucket(t, db, DataStructureBTree, bucket, nil)
// 			keys := make([][]byte, 100)
// 			count := atomic.Int64{}
// 			expectCount := int64(200)
// 			done := make(chan struct{})
// 			for i := 0; i < 100; i++ {
// 				keys[i] = testutils.GetTestBytes(i)
// 			}

// 			for _, key := range keys {
// 				go func(key []byte) {
// 					err := db.Watch(bucket, key, func(msg *Message) error {
// 						assert.NotNil(t, msg)
// 						assert.Equal(t, bucket, msg.BucketName)
// 						count.Add(1)
// 						if count.Load() == expectCount {
// 							close(done)
// 						}
// 						return nil
// 					})
// 					require.NoError(t, err)
// 				}(key)
// 			}

// 			for _, key := range keys {
// 				txPut(t, db, bucket, key, []byte("value"), Persistent, nil, nil)
// 			}

// 			txDeleteBucket(t, db, DataStructureBTree, bucket, nil)

// 			select {
// 			case <-done:
// 				t.Log("Received message")
// 			case <-time.After(10 * time.Second):
// 				t.Log("Received message", count.Load(), "times")
// 				t.Fatal("Timeout waiting for message")
// 			}
// 		})
// 	})

// 	t.Run("db watch different data structures and delete bucket", func(t *testing.T) {
// 		runNutsDBTestWithWatch(t, func(t *testing.T, db *DB) {
// 			// Create separate buckets for each data structure
// 			btreeBucket := "btree_bucket"
// 			listBucket := "list_bucket"
// 			setBucket := "set_bucket"
// 			zsetBucket := "zset_bucket"

// 			txCreateBucket(t, db, DataStructureBTree, btreeBucket, nil)
// 			txCreateBucket(t, db, DataStructureList, listBucket, nil)
// 			txCreateBucket(t, db, DataStructureSet, setBucket, nil)
// 			txCreateBucket(t, db, DataStructureSortedSet, zsetBucket, nil)

// 			// Keys to watch
// 			btreeKey := testutils.GetTestBytes(1)
// 			listKey := testutils.GetTestBytes(2)
// 			setKey := testutils.GetTestBytes(3)
// 			zsetKey := testutils.GetTestBytes(4)

// 			// Track message counts
// 			// Each watcher should receive: 1 data operation + 1 delete = 2 messages
// 			count := atomic.Int64{}
// 			expectCount := int64(8) // 4 data structures × 2 messages each
// 			done := make(chan struct{})

// 			// Watch BTree bucket
// 			go func() {
// 				err := db.Watch(btreeBucket, btreeKey, func(msg *Message) error {
// 					assert.NotNil(t, msg)
// 					assert.Equal(t, core.BucketName(btreeBucket), msg.BucketName)
// 					assert.Equal(t, string(btreeKey), msg.Key)

// 					if count.Add(1) == expectCount {
// 						close(done)
// 					}
// 					return nil
// 				})
// 				require.NoError(t, err)
// 			}()

// 			// Watch List bucket
// 			go func() {
// 				err := db.Watch(listBucket, listKey, func(msg *Message) error {
// 					assert.NotNil(t, msg)
// 					assert.Equal(t, core.BucketName(listBucket), msg.BucketName)
// 					assert.Equal(t, string(listKey), msg.Key)

// 					if count.Add(1) == expectCount {
// 						close(done)
// 					}
// 					return nil
// 				})
// 				require.NoError(t, err)
// 			}()

// 			// Watch Set bucket
// 			go func() {
// 				err := db.Watch(setBucket, setKey, func(msg *Message) error {
// 					assert.NotNil(t, msg)
// 					assert.Equal(t, core.BucketName(setBucket), msg.BucketName)
// 					assert.Equal(t, string(setKey), msg.Key)

// 					if count.Add(1) == expectCount {
// 						close(done)
// 					}
// 					return nil
// 				})
// 				require.NoError(t, err)
// 			}()

// 			// Watch SortedSet bucket
// 			go func() {
// 				err := db.Watch(zsetBucket, zsetKey, func(msg *Message) error {
// 					assert.NotNil(t, msg)
// 					assert.Equal(t, core.BucketName(zsetBucket), msg.BucketName)
// 					assert.Equal(t, string(zsetKey), msg.Key)

// 					if count.Add(1) == expectCount {
// 						close(done)
// 					}
// 					return nil
// 				})
// 				require.NoError(t, err)
// 			}()

// 			// Give watchers time to subscribe
// 			time.Sleep(100 * time.Millisecond)

// 			// BTree: Put key-value
// 			txPut(t, db, btreeBucket, btreeKey, []byte("btree_value"), Persistent, nil, nil)

// 			// List: Push items
// 			txPush(t, db, listBucket, listKey, []byte("list_item_1"), true, nil, nil)

// 			// Set: Add members
// 			txSAdd(t, db, setBucket, setKey, []byte("set_member_1"), nil, nil)

// 			// SortedSet: Add scored members
// 			txZAdd(t, db, zsetBucket, zsetKey, []byte("zset_member_1"), 1.0, nil, nil)

// 			// Give time for messages to be processed
// 			time.Sleep(100 * time.Millisecond)

// 			// Delete all buckets - each watcher should receive a delete notification
// 			txDeleteBucket(t, db, DataStructureBTree, btreeBucket, nil)
// 			txDeleteBucket(t, db, DataStructureList, listBucket, nil)
// 			txDeleteBucket(t, db, DataStructureSet, setBucket, nil)
// 			txDeleteBucket(t, db, DataStructureSortedSet, zsetBucket, nil)

// 			// Wait for all expected messages
// 			select {
// 			case <-done:
// 				t.Logf("Received all %d expected messages (count=%d)", expectCount, count.Load())
// 			case <-time.After(10 * time.Second):
// 				t.Fatalf("Timeout waiting for messages. Received %d/%d messages", count.Load(), expectCount)
// 			}
// 		})
// 	})

// 	t.Run("db watch same bucket name across different data structures", func(t *testing.T) {
// 		runNutsDBTestWithWatch(t, func(t *testing.T, db *DB) {
// 			// Use the SAME bucket name for different data structures
// 			// This tests that the bucket manager correctly handles multiple data structures
// 			bucket := "shared_bucket"

// 			txCreateBucket(t, db, DataStructureBTree, bucket, nil)
// 			txCreateBucket(t, db, DataStructureList, bucket, nil)
// 			txCreateBucket(t, db, DataStructureSet, bucket, nil)
// 			txCreateBucket(t, db, DataStructureSortedSet, bucket, nil)

// 			// Use different keys for each data structure type
// 			btreeKey := testutils.GetTestBytes(10)
// 			listKey := testutils.GetTestBytes(20)
// 			setKey := testutils.GetTestBytes(30)
// 			zsetKey := testutils.GetTestBytes(40)

// 			count := atomic.Int64{}
// 			expectCount := int64(5)
// 			done := make(chan struct{})

// 			// Setup watchers
// 			watcherSetup := []struct {
// 				key  []byte
// 				name string
// 			}{
// 				{btreeKey, "BTree"},
// 				{listKey, "List"},
// 				{setKey, "Set"},
// 				{zsetKey, "ZSet"},
// 			}

// 			for _, ws := range watcherSetup {
// 				go func(key []byte, name string) {
// 					err := db.Watch(bucket, key, func(msg *Message) error {
// 						assert.NotNil(t, msg)
// 						assert.Equal(t, core.BucketName(bucket), msg.BucketName)

// 						if count.Add(1) == expectCount {
// 							close(done)
// 						}
// 						return nil
// 					})
// 					require.NoError(t, err)
// 				}(ws.key, ws.name)
// 			}

// 			time.Sleep(100 * time.Millisecond)

// 			// Perform operations
// 			txPut(t, db, bucket, btreeKey, []byte("value"), Persistent, nil, nil)
// 			txPush(t, db, bucket, listKey, []byte("item"), true, nil, nil)
// 			txSAdd(t, db, bucket, setKey, []byte("member"), nil, nil)
// 			txZAdd(t, db, bucket, zsetKey, []byte("member"), 1.0, nil, nil)

// 			time.Sleep(100 * time.Millisecond)

// 			// Delete all versions of the bucket
// 			// When all the ds bucket are deleted, the bucket in watch manager will be deleted
// 			// it will send the delete bucket message to the subscribers
// 			txDeleteBucket(t, db, DataStructureBTree, bucket, nil)
// 			txDeleteBucket(t, db, DataStructureList, bucket, nil)
// 			txDeleteBucket(t, db, DataStructureSet, bucket, nil)
// 			txDeleteBucket(t, db, DataStructureSortedSet, bucket, nil)

// 			select {
// 			case <-done:
// 				t.Logf("Received all %d expected messages", expectCount)
// 			case <-time.After(10 * time.Second):
// 				t.Fatalf("Timeout. Received %d/%d messages", count.Load(), expectCount)
// 			}
// 		})
// 	})
// }<|MERGE_RESOLUTION|>--- conflicted
+++ resolved
@@ -24,11 +24,7 @@
 	"time"
 
 	"github.com/nutsdb/nutsdb/internal/testutils"
-<<<<<<< HEAD
 	"github.com/nutsdb/nutsdb/internal/ttl"
-=======
-	"github.com/nutsdb/nutsdb/internal/ttl/clock"
->>>>>>> 1f27a0c7
 	"github.com/stretchr/testify/assert"
 	"github.com/stretchr/testify/require"
 )
@@ -81,24 +77,15 @@
 // runNutsDBTestWithMockClock runs a test with a MockClock for deterministic TTL testing.
 // The MockClock is initialized with the current system time in milliseconds.
 // The test function receives both the DB and the MockClock to allow time manipulation.
-<<<<<<< HEAD
 func runNutsDBTestWithMockClock(t *testing.T, opts *Options, test func(t *testing.T, db *DB, mc ttl.Clock)) {
 	mc := ttl.NewMockClock(time.Now().UnixMilli())
-=======
-func runNutsDBTestWithMockClock(t *testing.T, opts *Options, test func(t *testing.T, db *DB, mc clock.Clock)) {
-	mc := clock.NewMockClock(time.Now().UnixMilli())
->>>>>>> 1f27a0c7
 	if opts == nil {
 		defaultOpts := DefaultOptions
 		opts = &defaultOpts
 	}
 	opts.Clock = mc
 	if opts.Dir == "" {
-<<<<<<< HEAD
-		opts.Dir = NutsDBTestDirPath
-=======
 		opts.Dir = filepath.Join(t.TempDir(), "nutsdb-test")
->>>>>>> 1f27a0c7
 	}
 	defer removeDir(opts.Dir)
 	db, err := Open(*opts)
@@ -317,11 +304,7 @@
 }
 
 func TestDB_CheckListExpired(t *testing.T) {
-<<<<<<< HEAD
 	runNutsDBTestWithMockClock(t, nil, func(t *testing.T, db *DB, mc ttl.Clock) {
-=======
-	runNutsDBTestWithMockClock(t, nil, func(t *testing.T, db *DB, mc clock.Clock) {
->>>>>>> 1f27a0c7
 		testBucket := "test_bucket"
 		txCreateBucket(t, db, DataStructureBTree, testBucket, nil)
 
@@ -1871,12 +1854,9 @@
 		hintPath := getHintPath(fileID, opts.Dir)
 
 		// Check if hint file exists before corrupting it
-		if stat, err := os.Stat(hintPath); err == nil {
-			t.Logf("Found hint file %s (size: %d bytes)", hintPath, stat.Size())
-
+		if _, err := os.Stat(hintPath); err == nil {
 			// Verify file is readable before corruption
 			if originalData, err := os.ReadFile(hintPath); err == nil {
-				t.Logf("Original hint file size: %d bytes", len(originalData))
 				require.Greater(t, len(originalData), 0, "Hint file should not be empty")
 
 				// Write garbage data to corrupt the file
@@ -1886,7 +1866,6 @@
 
 				// Verify corruption was successful
 				if corruptedData, err := os.ReadFile(hintPath); err == nil {
-					t.Logf("Corrupted hint file %s, new size: %d bytes", hintPath, len(corruptedData))
 					require.NotEqual(t, originalData, corruptedData, "File should be corrupted")
 				}
 				corruptedFiles++
