// Copyright 2019 The nutsdb Author. All rights reserved.
//
// Licensed under the Apache License, Version 2.0 (the "License");
// you may not use this file except in compliance with the License.
// You may obtain a copy of the License at
//
//     http://www.apache.org/licenses/LICENSE-2.0
//
// Unless required by applicable law or agreed to in writing, software
// distributed under the License is distributed on an "AS IS" BASIS,
// WITHOUT WARRANTIES OR CONDITIONS OF ANY KIND, either express or implied.
// See the License for the specific language governing permissions and
// limitations under the License.

package nutsdb

import (
	"fmt"
	"io/ioutil"
	"os"
	"testing"
	"time"
	"strconv"

	"github.com/stretchr/testify/assert"
	"github.com/stretchr/testify/require"
)

var (
	db  *DB
	opt Options
	err error
)

const NutsDBTestDirPath = "/tmp/nutsdb-test"

func assertErr(t *testing.T, err error, expectErr error) {
	if expectErr != nil {
		require.Equal(t, expectErr, err)
	} else {
		require.NoError(t, err)
	}
}

func removeDir(dir string) {
	if err := os.RemoveAll(dir); err != nil {
		panic(err)
	}
}

func runNutsDBTest(t *testing.T, opts *Options, test func(t *testing.T, db *DB)) {
	if opts == nil {
		opts = &DefaultOptions
	}
	if opts.Dir == "" {
		opts.Dir = NutsDBTestDirPath
	}
	defer removeDir(opts.Dir)
	db, err := Open(*opts)
	require.NoError(t, err)

	test(t, db)
	t.Cleanup(func() {
		if !db.IsClose() {
			require.NoError(t, db.Close())
		}
	})
}

func txPut(t *testing.T, db *DB, bucket string, key, value []byte, ttl uint32, expectErr error, finalExpectErr error) {
	err := db.Update(func(tx *Tx) error {
		err = tx.Put(bucket, key, value, ttl)
		assertErr(t, err, expectErr)
		return nil
	})
	assertErr(t, err, finalExpectErr)
}

func txGet(t *testing.T, db *DB, bucket string, key []byte, expectVal []byte, expectErr error) {
	err := db.View(func(tx *Tx) error {
		e, err := tx.Get(bucket, key)
		if expectErr != nil {
			require.Equal(t, expectErr, err)
		} else {
			require.NoError(t, err)
			require.EqualValuesf(t, expectVal, e.Value, "err Tx Get. got %s want %s", string(e.Value), string(expectVal))
		}
		return nil
	})
	require.NoError(t, err)
}

func txDel(t *testing.T, db *DB, bucket string, key []byte, expectErr error) {
	err := db.Update(func(tx *Tx) error {
		err := tx.Delete(bucket, key)
		assertErr(t, err, expectErr)
		return nil
	})
	require.NoError(t, err)
}

func txDeleteBucket(t *testing.T, db *DB, ds uint16, bucket string, expectErr error) {
	err := db.Update(func(tx *Tx) error {
		err := tx.DeleteBucket(ds, bucket)
		assertErr(t, err, expectErr)
		return nil
	})
	require.NoError(t, err)
}

func InitOpt(fileDir string, isRemoveFiles bool) {
	if fileDir == "" {
		fileDir = "/tmp/nutsdbtest"
	}
	if isRemoveFiles {
		files, _ := ioutil.ReadDir(fileDir)
		for _, f := range files {
			name := f.Name()
			if name != "" {
				err := os.RemoveAll(fileDir + "/" + name)
				if err != nil {
					panic(err)
				}
			}
		}
	}

	opt = DefaultOptions
	opt.Dir = fileDir
	opt.SegmentSize = 8 * 1024
	opt.CleanFdsCacheThreshold = 0.5
	opt.MaxFdNumsInCache = 1024
}

func TestDB_Basic(t *testing.T) {
	runNutsDBTest(t, nil, func(t *testing.T, db *DB) {
		bucket := "bucket"
		key0 := GetTestBytes(0)
		val0 := GetRandomBytes(24)

		// put
		txPut(t, db, bucket, key0, val0, Persistent, nil, nil)
		txGet(t, db, bucket, key0, val0, nil)

		val1 := GetRandomBytes(24)

		// update
		txPut(t, db, bucket, key0, val1, Persistent, nil, nil)
		txGet(t, db, bucket, key0, val1, nil)

		// del
		txDel(t, db, bucket, key0, nil)
		txGet(t, db, bucket, key0, val1, ErrKeyNotFound)
	})
}

func TestDB_Flock(t *testing.T) {
	runNutsDBTest(t, nil, func(t *testing.T, db *DB) {
		db2, err := Open(db.opt)
		require.Nil(t, db2)
		require.Equal(t, ErrDirLocked, err)

		err = db.Close()
		require.NoError(t, err)

		db2, err = Open(db.opt)
		require.NoError(t, err)
		require.NotNil(t, db2)

		err = db2.flock.Unlock()
		require.NoError(t, err)
		require.False(t, db2.flock.Locked())

		err = db2.Close()
		require.Error(t, err)
		require.Equal(t, ErrDirUnlocked, err)
	})
}

func TestDB_DeleteANonExistKey(t *testing.T) {
	runNutsDBTest(t, nil, func(t *testing.T, db *DB) {
		testBucket := "test_bucket"
		txDel(t, db, testBucket, GetTestBytes(0), ErrNotFoundBucket)
		txPut(t, db, testBucket, GetTestBytes(1), GetRandomBytes(24), Persistent, nil, nil)
		txDel(t, db, testBucket, GetTestBytes(0), ErrKeyNotFound)
	})
}

<<<<<<< HEAD
func txSAdd(t *testing.T, db *DB, bucket string, key, value []byte, expectErr error, finalExpectErr error) {
=======
func TestDB_CheckListExpired(t *testing.T) {
	runNutsDBTest(t, nil, func(t *testing.T, db *DB) {
		testBucket := "test_bucket"
		txPut(t, db, testBucket, GetTestBytes(0), GetTestBytes(1), Persistent, nil)
		txPut(t, db, testBucket, GetTestBytes(1), GetRandomBytes(24), 1, nil)

		time.Sleep(1100 * time.Millisecond)

		db.checkListExpired()

		// this entry still alive
		txGet(t, db, testBucket, GetTestBytes(0), GetTestBytes(1), nil)
		// this entry will be deleted
		txGet(t, db, testBucket, GetTestBytes(1), nil, ErrKeyNotFound)
	})
}

func txSAdd(t *testing.T, db *DB, bucket string, key, value []byte, expectErr error) {
>>>>>>> 8f8d8de0
	err := db.Update(func(tx *Tx) error {
		err := tx.SAdd(bucket, key, value)
		assertErr(t, err, expectErr)
		return nil
	})
	assertErr(t, err, finalExpectErr)
}

func txSKeys(t *testing.T, db *DB, bucket, pattern string, f func(key string) bool, expectVal int, expectErr error) {
	err := db.View(func(tx *Tx) error {
		num := 0
		err := tx.SKeys(bucket, pattern, func(key string) bool {
			num += 1
			return f(key)
		})
		if expectErr != nil {
			assert.ErrorIs(t, expectErr, err)
		} else {
			assert.NoError(t, err)
			assert.Equal(t, expectVal, num)
		}
		return nil
	})
	require.NoError(t, err)
}

func txSIsMember(t *testing.T, db *DB, bucket string, key, value []byte, expect bool) {
	err := db.View(func(tx *Tx) error {
		ok, _ := tx.SIsMember(bucket, key, value)
		require.Equal(t, expect, ok)
		return nil
	})
	require.NoError(t, err)
}

func txSAreMembers(t *testing.T, db *DB, bucket string, key []byte, expect bool, value ...[]byte) {
	err := db.View(func(tx *Tx) error {
		ok, _ := tx.SAreMembers(bucket, key, value...)
		require.Equal(t, expect, ok)
		return nil
	})
	require.NoError(t, err)
}

func txSHasKey(t *testing.T, db *DB, bucket string, key []byte, expect bool) {
	err := db.View(func(tx *Tx) error {
		ok, _ := tx.SHasKey(bucket, key)
		require.Equal(t, expect, ok)
		return nil
	})
	require.NoError(t, err)
}

func txSMembers(t *testing.T, db *DB, bucket string, key []byte, expectLength int, expectErr error) {
	err := db.View(func(tx *Tx) error {
		members, err := tx.SMembers(bucket, key)
		if expectErr != nil {
			assert.ErrorIs(t, expectErr, err)
		} else {
			assert.NoError(t, err)
			assert.Equal(t, expectLength, len(members))
		}
		return nil
	})
	require.NoError(t, err)
}

func txSCard(t *testing.T, db *DB, bucket string, key []byte, expectLength int, expectErr error) {
	err := db.View(func(tx *Tx) error {
		length, err := tx.SCard(bucket, key)
		if expectErr != nil {
			assert.ErrorIs(t, expectErr, err)
		} else {
			assert.NoError(t, err)
			assert.Equal(t, expectLength, length)
		}
		return nil
	})
	require.NoError(t, err)
}

func txSDiffByOneBucket(t *testing.T, db *DB, bucket string, key1, key2 []byte, expectVal [][]byte, expectErr error) {
	err := db.View(func(tx *Tx) error {
		diff, err := tx.SDiffByOneBucket(bucket, key1, key2)
		if expectErr != nil {
			assert.ErrorIs(t, expectErr, err)
		} else {
			assert.NoError(t, err)
			assert.ElementsMatch(t, expectVal, diff)
		}
		return nil
	})
	require.NoError(t, err)
}

func txSDiffByTwoBucket(t *testing.T, db *DB, bucket1 string, key1 []byte, bucket2 string, key2 []byte, expectVal [][]byte, expectErr error) {
	err := db.View(func(tx *Tx) error {
		diff, err := tx.SDiffByTwoBuckets(bucket1, key1, bucket2, key2)
		if expectErr != nil {
			assert.ErrorIs(t, err, expectErr)
		} else {
			assert.NoError(t, err)
			assert.ElementsMatch(t, expectVal, diff)
		}
		return nil
	})
	require.NoError(t, err)
}

func txSPop(t *testing.T, db *DB, bucket string, key []byte, expectErr error) {
	err := db.Update(func(tx *Tx) error {
		_, err := tx.SPop(bucket, key)
		assertErr(t, err, expectErr)
		return nil
	})
	require.NoError(t, err)
}

func txSMoveByOneBucket(t *testing.T, db *DB, bucket1 string, key1, key2, val []byte, expectVal bool, expectErr error) {
	err := db.View(func(tx *Tx) error {
		ok, err := tx.SMoveByOneBucket(bucket1, key1, key2, val)
		if expectErr != nil {
			assert.ErrorIs(t, err, expectErr)
		} else {
			assert.NoError(t, err)
			assert.Equal(t, expectVal, ok)
		}
		return nil
	})
	require.NoError(t, err)
}

func txSMoveByTwoBuckets(t *testing.T, db *DB, bucket1 string, key1 []byte, bucket2 string, key2 []byte, val []byte, expectVal bool, expectErr error) {
	err := db.View(func(tx *Tx) error {
		ok, err := tx.SMoveByTwoBuckets(bucket1, key1, bucket2, key2, val)
		if expectErr != nil {
			assert.ErrorIs(t, err, expectErr)
		} else {
			assert.NoError(t, err)
			assert.Equal(t, expectVal, ok)
		}
		return nil
	})
	require.NoError(t, err)
}

func txSUnionByOneBucket(t *testing.T, db *DB, bucket1 string, key1, key2 []byte, expectVal [][]byte, expectErr error) {
	err := db.View(func(tx *Tx) error {
		union, err := tx.SUnionByOneBucket(bucket1, key1, key2)
		if expectErr != nil {
			assert.ErrorIs(t, err, expectErr)
		} else {
			assert.NoError(t, err)
			assert.ElementsMatch(t, expectVal, union)
		}
		return nil
	})
	require.NoError(t, err)
}

func txSUnionByTwoBuckets(t *testing.T, db *DB, bucket1 string, key1 []byte, bucket2 string, key2 []byte, expectVal [][]byte, expectErr error) {
	err := db.View(func(tx *Tx) error {
		union, err := tx.SUnionByTwoBuckets(bucket1, key1, bucket2, key2)
		if expectErr != nil {
			assert.ErrorIs(t, err, expectErr)
		} else {
			assert.NoError(t, err)
			assert.ElementsMatch(t, expectVal, union)
		}
		return nil
	})
	require.NoError(t, err)
}

func txSRem(t *testing.T, db *DB, bucket string, key, value []byte, expectErr error) {
	err := db.Update(func(tx *Tx) error {
		err := tx.SRem(bucket, key, value)
		assertErr(t, err, expectErr)
		return nil
	})
	require.NoError(t, err)
}

func txZAdd(t *testing.T, db *DB, bucket string, key, value []byte, score float64, expectErr error, finalExpectErr error) {
	err := db.Update(func(tx *Tx) error {
		err := tx.ZAdd(bucket, key, score, value)
		assertErr(t, err, expectErr)
		return nil
	})
	assertErr(t, err, finalExpectErr)
}

func txZRem(t *testing.T, db *DB, bucket string, key, value []byte, expectErr error) {
	err := db.Update(func(tx *Tx) error {
		err := tx.ZRem(bucket, key, value)
		assertErr(t, err, expectErr)
		return nil
	})
	assert.NoError(t, err)
}

func txZCard(t *testing.T, db *DB, bucket string, key []byte, expectLength int, expectErr error) {
	err := db.View(func(tx *Tx) error {
		length, err := tx.ZCard(bucket, key)
		if expectErr != nil {
			assert.Equal(t, expectErr, err)
		} else {
			assert.Equal(t, expectLength, length)
		}
		return nil
	})
	assert.NoError(t, err)
}

func txZScore(t *testing.T, db *DB, bucket string, key, value []byte, expectScore float64, expectErr error) {
	err := db.View(func(tx *Tx) error {
		score, err := tx.ZScore(bucket, key, value)
		if err != nil {
			assert.Equal(t, expectErr, err)
		} else {
			assert.Equal(t, expectScore, score)
		}
		return nil
	})
	assert.NoError(t, err)
}

func txZRank(t *testing.T, db *DB, bucket string, key, value []byte, isRev bool, expectRank int, expectErr error) {
	err := db.View(func(tx *Tx) error {
		var (
			rank int
			err  error
		)
		if isRev {
			rank, err = tx.ZRevRank(bucket, key, value)
		} else {
			rank, err = tx.ZRank(bucket, key, value)
		}
		if expectErr != nil {
			assert.Equal(t, expectErr, err)
		} else {
			assert.Equal(t, expectRank, rank)
		}
		return nil
	})
	assert.NoError(t, err)
}

func txZPop(t *testing.T, db *DB, bucket string, key []byte, isMax bool, expectVal []byte, expectScore float64, expectErr error) {
	err := db.Update(func(tx *Tx) error {
		var (
			member *SortedSetMember
			err    error
		)
		if isMax {
			member, err = tx.ZPopMax(bucket, key)
		} else {
			member, err = tx.ZPopMin(bucket, key)
		}

		if expectErr != nil {
			assert.Equal(t, expectErr, err)
		} else {
			assert.Equal(t, expectVal, member.Value)
			assert.Equal(t, expectScore, member.Score)
		}
		return nil
	})
	assert.NoError(t, err)
}

func txPop(t *testing.T, db *DB, bucket string, key, expectVal []byte, expectErr error, isLeft bool) {
	err := db.Update(func(tx *Tx) error {
		var item []byte
		var err error

		if isLeft {
			item, err = tx.LPop(bucket, key)
		} else {
			item, err = tx.RPop(bucket, key)
		}

		if expectErr != nil {
			require.Equal(t, expectErr, err)
		} else {
			require.Equal(t, expectVal, item)
		}

		return nil
	})
	require.NoError(t, err)
}

func txPush(t *testing.T, db *DB, bucket string, key, val []byte, isLeft bool, expectErr error, finalExpectErr error) {
	err := db.Update(func(tx *Tx) error {
		var err error

		if isLeft {
			err = tx.LPush(bucket, key, val)
		} else {
			err = tx.RPush(bucket, key, val)
		}

		assertErr(t, err, expectErr)

		return nil
	})
	assertErr(t, err, finalExpectErr)
}

func txRange(t *testing.T, db *DB, bucket string, key []byte, start, end, expectLen int) {
	err := db.View(func(tx *Tx) error {
		list, err := tx.LRange(bucket, key, start, end)
		require.NoError(t, err)
		require.Equal(t, expectLen, len(list))
		return nil
	})
	require.NoError(t, err)
}

func txIterateBuckets(t *testing.T, db *DB, ds uint16, pattern string, f func(key string) bool, expectErr error, containsKey ...string) {
	err := db.View(func(tx *Tx) error {
		var elements []string
		err := tx.IterateBuckets(ds, pattern, func(key string) bool {
			if f != nil && !f(key) {
				return false
			}
			elements = append(elements, key)
			return true
		})
		if err != nil {
			assert.Equal(t, expectErr, err)
		} else {
			assert.NoError(t, err)
			for _, key := range containsKey {
				assert.Contains(t, elements, key)
			}
		}
		return nil
	})
	require.NoError(t, err)
}

func TestDB_GetKeyNotFound(t *testing.T) {
	runNutsDBTest(t, nil, func(t *testing.T, db *DB) {
		bucket := "bucket"
		txGet(t, db, bucket, GetTestBytes(0), nil, ErrBucketNotFound)
		txPut(t, db, bucket, GetTestBytes(1), GetRandomBytes(24), Persistent, nil, nil)
		txGet(t, db, bucket, GetTestBytes(0), nil, ErrKeyNotFound)
	})
}

func TestDB_Backup(t *testing.T) {
	runNutsDBTest(t, nil, func(t *testing.T, db *DB) {
		backUpDir := "/tmp/nutsdb-backup"
		require.NoError(t, db.Backup(backUpDir))
	})
}

func TestDB_BackupTarGZ(t *testing.T) {
	runNutsDBTest(t, nil, func(t *testing.T, db *DB) {
		backUpFile := "/tmp/nutsdb-backup/backup.tar.gz"
		f, err := os.Create(backUpFile)
		require.NoError(t, err)
		require.NoError(t, db.BackupTarGZ(f))
	})
}

func TestDB_Close(t *testing.T) {
	runNutsDBTest(t, nil, func(t *testing.T, db *DB) {
		require.NoError(t, db.Close())
		require.Equal(t, ErrDBClosed, db.Close())
	})
}

func TestDB_ErrThenReadWrite(t *testing.T) {
	runNutsDBTest(t, nil, func(t *testing.T, db *DB) {

		bucket := "testForDeadLock"
		err = db.View(
			func(tx *Tx) error {
				return fmt.Errorf("err happened")
			})
		require.NotNil(t, err)

		err = db.View(
			func(tx *Tx) error {
				key := []byte("key1")
				_, err := tx.Get(bucket, key)
				if err != nil {
					return err
				}

				return nil
			})
		require.NotNil(t, err)

		notice := make(chan struct{})
		go func() {
			err = db.Update(
				func(tx *Tx) error {
					notice <- struct{}{}

					return nil
				})
			require.NoError(t, err)
		}()

		select {
		case <-notice:
		case <-time.After(1 * time.Second):
			t.Fatalf("exist deadlock")
		}
	})
}

func TestDB_ErrorHandler(t *testing.T) {
	opts := DefaultOptions
	handleErrCalled := false
	opts.ErrorHandler = ErrorHandlerFunc(func(err error) {
		handleErrCalled = true
	})

	runNutsDBTest(t, &opts, func(t *testing.T, db *DB) {
		err = db.View(
			func(tx *Tx) error {
				return fmt.Errorf("err happened")
			})
		require.NotNil(t, err)
		require.Equal(t, handleErrCalled, true)
	})
}

func TestDB_CommitBuffer(t *testing.T) {
	bucket := "bucket"

	opts := DefaultOptions
	opts.CommitBufferSize = 8 * MB
	runNutsDBTest(t, &opts, func(t *testing.T, db *DB) {
		require.Equal(t, int64(8*MB), db.opt.CommitBufferSize)
		// When the database starts, the commit buffer should be allocated with the size of CommitBufferSize.
		require.Equal(t, 0, db.commitBuffer.Len())
		require.Equal(t, db.opt.CommitBufferSize, int64(db.commitBuffer.Cap()))

		txPut(t, db, bucket, GetTestBytes(0), GetRandomBytes(24), Persistent, nil, nil)

		// When tx is committed, content of commit buffer should be empty, but do not release memory
		require.Equal(t, 0, db.commitBuffer.Len())
		require.Equal(t, db.opt.CommitBufferSize, int64(db.commitBuffer.Cap()))
	})

	opts = DefaultOptions
	opts.CommitBufferSize = 1 * KB
	runNutsDBTest(t, &opts, func(t *testing.T, db *DB) {
		require.Equal(t, int64(1*KB), db.opt.CommitBufferSize)

		err := db.Update(func(tx *Tx) error {
			// making this tx big enough, it should not use the commit buffer
			for i := 0; i < 1000; i++ {
				err := tx.Put(bucket, GetTestBytes(i), GetRandomBytes(1024), Persistent)
				require.NoError(t, err)
			}
			return nil
		})
		require.NoError(t, err)

		require.Equal(t, 0, db.commitBuffer.Len())
		require.Equal(t, db.opt.CommitBufferSize, int64(db.commitBuffer.Cap()))
	})
}

func TestDB_DeleteBucket(t *testing.T) {
	runNutsDBTest(t, nil, func(t *testing.T, db *DB) {
		bucket := "bucket"
		key := GetTestBytes(0)
		val := GetTestBytes(0)

		txDeleteBucket(t, db, DataStructureBTree, bucket, ErrBucketNotFound)

		txPut(t, db, bucket, key, val, Persistent, nil, nil)
		txGet(t, db, bucket, key, val, nil)

		txDeleteBucket(t, db, DataStructureBTree, bucket, nil)
		txGet(t, db, bucket, key, nil, ErrBucketNotFound)
		txDeleteBucket(t, db, DataStructureBTree, bucket, ErrBucketNotFound)
	})
}

func withDBOption(t *testing.T, opt Options, fn func(t *testing.T, db *DB)) {
	db, err := Open(opt)
	require.NoError(t, err)

	defer func() {
		os.RemoveAll(db.opt.Dir)
		db.Close()
	}()

	fn(t, db)
}

func withDefaultDB(t *testing.T, fn func(t *testing.T, db *DB)) {

	tmpdir, _ := os.MkdirTemp("", "nutsdb")
	opt := DefaultOptions
	opt.Dir = tmpdir
	opt.SegmentSize = 8 * 1024

	withDBOption(t, opt, fn)
}

func withRAMIdxDB(t *testing.T, fn func(t *testing.T, db *DB)) {
	tmpdir, _ := os.MkdirTemp("", "nutsdb")
	opt := DefaultOptions
	opt.Dir = tmpdir
	opt.EntryIdxMode = HintKeyAndRAMIdxMode

	withDBOption(t, opt, fn)
}

func TestDB_HintKeyValAndRAMIdxMode_RestartDB(t *testing.T) {

	opts := DefaultOptions
	runNutsDBTest(t, &opts, func(t *testing.T, db *DB) {
		bucket := "bucket"
		key := GetTestBytes(0)
		val := GetTestBytes(0)

		txPut(t, db, bucket, key, val, Persistent, nil, nil)
		txGet(t, db, bucket, key, val, nil)

		db.Close()
		// restart db with HintKeyValAndRAMIdxMode EntryIdxMode
		db, err := Open(db.opt)
		require.NoError(t, err)
		txGet(t, db, bucket, key, val, nil)
	})
}

func TestDB_HintKeyAndRAMIdxMode_RestartDB(t *testing.T) {
	opts := DefaultOptions
	opts.EntryIdxMode = HintKeyAndRAMIdxMode
	runNutsDBTest(t, &opts, func(t *testing.T, db *DB) {
		bucket := "bucket"
		key := GetTestBytes(0)
		val := GetTestBytes(0)

		txPut(t, db, bucket, key, val, Persistent, nil, nil)
		txGet(t, db, bucket, key, val, nil)
		db.Close()

		// restart db with HintKeyAndRAMIdxMode EntryIdxMode
		db, err := Open(db.opt)
		require.NoError(t, err)
		txGet(t, db, bucket, key, val, nil)
	})
}

func TestDB_ChangeMode_RestartDB(t *testing.T) {
	changeModeRestart := func(firstMode EntryIdxMode, secondMode EntryIdxMode) {
		opts := DefaultOptions
		opts.EntryIdxMode = firstMode
		var err error

		runNutsDBTest(t, &opts, func(t *testing.T, db *DB) {
			bucket := "bucket"

			// k-v
			for i := 0; i < 10; i++ {
				txPut(t, db, bucket, GetTestBytes(i), GetTestBytes(i), Persistent, nil, nil)
			}

			// list
			for i := 0; i < 10; i++ {
				txPush(t, db, bucket, GetTestBytes(0), GetTestBytes(i), true, nil, nil)
			}

			err = db.Update(func(tx *Tx) error {
				return tx.LRem(bucket, GetTestBytes(0), 1, GetTestBytes(5))
			})
			require.NoError(t, err)

			for i := 0; i < 2; i++ {
				txPop(t, db, bucket, GetTestBytes(0), GetTestBytes(9-i), nil, true)
			}

			for i := 0; i < 2; i++ {
				txPop(t, db, bucket, GetTestBytes(0), GetTestBytes(i), nil, false)
			}

			// set
			for i := 0; i < 10; i++ {
				txSAdd(t, db, bucket, GetTestBytes(0), GetTestBytes(i), nil, nil)
			}

			for i := 0; i < 3; i++ {
				txSRem(t, db, bucket, GetTestBytes(0), GetTestBytes(i), nil)
			}

			// zset
			for i := 0; i < 10; i++ {
				txZAdd(t, db, bucket, GetTestBytes(0), GetTestBytes(i), float64(i), nil, nil)
			}

			for i := 0; i < 3; i++ {
				txZRem(t, db, bucket, GetTestBytes(0), GetTestBytes(i), nil)
			}

			require.NoError(t, db.Close())

			opts.EntryIdxMode = secondMode
			db, err = Open(opts)
			require.NoError(t, err)

			// k-v
			for i := 0; i < 10; i++ {
				txGet(t, db, bucket, GetTestBytes(i), GetTestBytes(i), nil)
			}

			// list
			txPop(t, db, bucket, GetTestBytes(0), GetTestBytes(7), nil, true)
			txPop(t, db, bucket, GetTestBytes(0), GetTestBytes(6), nil, true)
			txPop(t, db, bucket, GetTestBytes(0), GetTestBytes(4), nil, true)
			txPop(t, db, bucket, GetTestBytes(0), GetTestBytes(2), nil, false)

			err = db.View(func(tx *Tx) error {
				size, err := tx.LSize(bucket, GetTestBytes(0))
				require.NoError(t, err)
				require.Equal(t, 1, size)
				return nil
			})
			require.NoError(t, err)

			// set
			for i := 0; i < 3; i++ {
				txSIsMember(t, db, bucket, GetTestBytes(0), GetTestBytes(i), false)
			}

			for i := 3; i < 10; i++ {
				txSIsMember(t, db, bucket, GetTestBytes(0), GetTestBytes(i), true)
			}

			// zset
			for i := 0; i < 3; i++ {
				txZScore(t, db, bucket, GetTestBytes(0), GetTestBytes(i), float64(i), ErrSortedSetMemberNotExist)
			}

			for i := 3; i < 10; i++ {
				txZScore(t, db, bucket, GetTestBytes(0), GetTestBytes(i), float64(i), nil)
			}
		})
	}

	// HintKeyValAndRAMIdxMode to HintKeyAndRAMIdxMode
	changeModeRestart(HintKeyValAndRAMIdxMode, HintKeyAndRAMIdxMode)
	// HintKeyAndRAMIdxMode to HintKeyValAndRAMIdxMode
	changeModeRestart(HintKeyAndRAMIdxMode, HintKeyValAndRAMIdxMode)
}

func TestTx_SmallFile(t *testing.T) {
	opts := DefaultOptions
	opts.SegmentSize = 100
	opts.EntryIdxMode = HintKeyAndRAMIdxMode
	runNutsDBTest(t, &opts, func(t *testing.T, db *DB) {
		bucket := "bucket"
		err := db.Update(func(tx *Tx) error {
			for i := 0; i < 100; i++ {
				err := tx.Put(bucket, GetTestBytes(i), GetTestBytes(i), Persistent)
				if err != nil {
					return err
				}
			}
			return nil
		})
		require.Nil(t, err)
		require.NoError(t, db.Close())
		db, _ = Open(opts)

		txGet(t, db, bucket, GetTestBytes(10), GetTestBytes(10), nil)
	})
}

func TestDB_DataStructureBTreeWriteRecordLimit(t *testing.T) {
	opts := DefaultOptions
	limitCount := int64(1000)
	opts.MaxWriteRecordCount = limitCount
	bucket1 := "bucket1"
	bucket2 := "bucket2"
	// Iterate over different EntryIdxModes
	for _, idxMode := range []EntryIdxMode{HintKeyValAndRAMIdxMode, HintKeyAndRAMIdxMode} {
		opts.EntryIdxMode = idxMode
		runNutsDBTest(t, &opts, func(t *testing.T, db *DB) {
			// Add limitCount records
			err := db.Update(func(tx *Tx) error {
				for i := 0; i < int(limitCount); i++ {
					key := []byte(strconv.Itoa(i))
					value := []byte(strconv.Itoa(i))
					err = tx.Put(bucket1, key, value, Persistent)
					assertErr(t, err, nil)
				}
				return nil
			})
			require.NoError(t, err)
			// Trigger the limit
			txPut(t, db, bucket1, []byte("key1"), []byte("value1"), Persistent, nil, ErrTxnExceedWriteLimit)
			// Add a key that is within the limit
			txPut(t, db, bucket1, []byte("0"), []byte("000"), Persistent, nil, nil)
			// Delete and add one item
			txDel(t, db, bucket1, []byte("0"), nil)
			txPut(t, db, bucket1, []byte("key1"), []byte("value1"), Persistent, nil, nil)
			// Add an item to another bucket
			txPut(t, db, bucket2, []byte("key2"), []byte("value2"), Persistent, nil, ErrTxnExceedWriteLimit)
			// Delete bucket1
			txDeleteBucket(t, db, DataStructureBTree, bucket1, nil)
			// Add data to bucket2
			err = db.Update(func(tx *Tx) error {
				for i := 0; i < (int(limitCount) - 1); i++ {
					key := []byte(strconv.Itoa(i))
					value := []byte(strconv.Itoa(i))
					err = tx.Put(bucket2, key, value, Persistent)
					assertErr(t, err, nil)
				}
				return nil
			})
			require.NoError(t, err)
			// Add items to bucket2
			txPut(t, db, bucket2, []byte("key1"), []byte("value1"), Persistent, nil, nil)
			txPut(t, db, bucket2, []byte("key2"), []byte("value2"), Persistent, nil, ErrTxnExceedWriteLimit)
		})
	}
}

func TestDB_DataStructureListWriteRecordLimit(t *testing.T) {
	// Set options
	opts := DefaultOptions
	limitCount := int64(1000)
	opts.MaxWriteRecordCount = limitCount
	// Define bucket names
	bucket1 := "bucket1"
	bucket2 := "bucket2"
	// Iterate over EntryIdxMode options
	for _, idxMode := range []EntryIdxMode{HintKeyValAndRAMIdxMode, HintKeyAndRAMIdxMode} {
		opts.EntryIdxMode = idxMode
		runNutsDBTest(t, &opts, func(t *testing.T, db *DB) {
			// Add limitCount records
			err := db.Update(func(tx *Tx) error {
				for i := 0; i < int(limitCount); i++ {
					key := []byte("0")
					value := []byte(strconv.Itoa(i))
					err = tx.LPush(bucket1, key, value)
					assertErr(t, err, nil)
				}
				return nil
			})
			require.NoError(t, err)
			// Trigger the limit
			txPush(t, db, bucket1, []byte("0"), []byte("value1"), false, nil, ErrTxnExceedWriteLimit)
			// Test LRem
			err = db.Update(func(tx *Tx) error {
				err := tx.LRem(bucket1, []byte("0"), 1, []byte("0"))
				assertErr(t, err, nil)
				return nil
			})
			require.NoError(t, err)
			txPush(t, db, bucket1, []byte("0"), []byte("value1"), true, nil, nil)
			txPush(t, db, bucket1, []byte("0"), []byte("value1"), false, nil, ErrTxnExceedWriteLimit)
			// Test for DataLPopFlag
			err = db.Update(func(tx *Tx) error {
				_, err := tx.LPop(bucket1, []byte("0"))
				assertErr(t, err, nil)
				return nil
			})
			require.NoError(t, err)
			txPush(t, db, bucket1, []byte("0"), []byte("value1"), false, nil, nil)
			txPush(t, db, bucket1, []byte("0"), []byte("value1"), false, nil, ErrTxnExceedWriteLimit)
			// Test for DataLTrimFlag
			err = db.Update(func(tx *Tx) error {
				err := tx.LTrim(bucket1, []byte("0"), 0, 0)
				assertErr(t, err, nil)
				return nil
			})
			require.NoError(t, err)
			err = db.Update(func(tx *Tx) error {
				for i := 0; i < int(limitCount)-2; i++ {
					key := []byte("0")
					value := []byte(strconv.Itoa(i))
					err = tx.RPush(bucket1, key, value)
					assertErr(t, err, nil)
				}
				return nil
			})
			require.NoError(t, err)
			txPush(t, db, bucket1, []byte("0"), []byte("value11"), false, nil, nil)
			txPush(t, db, bucket1, []byte("0"), []byte("value11"), false, nil, ErrTxnExceedWriteLimit)
			// Test for LRemByIndex
			err = db.Update(func(tx *Tx) error {
				err := tx.LRemByIndex(bucket1, []byte("0"), 0, 1, 2)
				assertErr(t, err, nil)
				return nil
			})
			require.NoError(t, err)
			err = db.Update(func(tx *Tx) error {
				for i := 0; i < 2; i++ {
					key := []byte("0")
					value := []byte(strconv.Itoa(i))
					err = tx.RPush(bucket1, key, value)
					assertErr(t, err, nil)
				}
				return nil
			})
			require.NoError(t, err)
			txPush(t, db, bucket2, []byte("0"), []byte("value11"), false, nil, nil)
			txPush(t, db, bucket1, []byte("0"), []byte("value11"), false, nil, ErrTxnExceedWriteLimit)
			// Delete bucket
			txDeleteBucket(t, db, DataStructureList, bucket1, nil)
			// Add data to another bucket
			err = db.Update(func(tx *Tx) error {
				for i := 0; i < int(limitCount)-1; i++ {
					key := []byte(strconv.Itoa(i))
					value := []byte(strconv.Itoa(i))
					err = tx.RPush(bucket2, key, value)
					assertErr(t, err, nil)
				}
				return nil
			})
			require.NoError(t, err)
			txPush(t, db, bucket2, []byte("key1"), []byte("value1"), false, nil, ErrTxnExceedWriteLimit)
		})
	}
}

func TestDB_DataStructureSetWriteRecordLimit(t *testing.T) {
	// Set default options and limitCount.
	opts := DefaultOptions
	limitCount := int64(1000)
	opts.MaxWriteRecordCount = limitCount
	// Define bucket names.
	bucket1 := "bucket1"
	bucket2 := "bucket2"
	// Loop through EntryIdxModes.
	for _, idxMode := range []EntryIdxMode{HintKeyValAndRAMIdxMode, HintKeyAndRAMIdxMode} {
		opts.EntryIdxMode = idxMode
		runNutsDBTest(t, &opts, func(t *testing.T, db *DB) {
			// Add limitCount records to bucket1.
			err := db.Update(func(tx *Tx) error {
				for i := 0; i < int(limitCount); i++ {
					key := []byte("0")
					value := []byte(strconv.Itoa(i))
					err := tx.SAdd(bucket1, key, value)
					assertErr(t, err, nil)
				}
				return nil
			})
			require.NoError(t, err)
			// Try to add one more item to bucket1 and check for ErrTxnExceedWriteLimit.
			txSAdd(t, db, bucket1, []byte("key1"), []byte("value1"), nil, ErrTxnExceedWriteLimit)
			// Remove one item and add another item to bucket1.
			txSRem(t, db, bucket1, []byte("0"), []byte("0"), nil)
			txSAdd(t, db, bucket1, []byte("key1"), []byte("value1"), nil, nil)
			// Add two more items to bucket1 and check for ErrTxnExceedWriteLimit.
			txSAdd(t, db, bucket1, []byte("key1"), []byte("value1"), nil, nil)
			txSAdd(t, db, bucket1, []byte("key11"), []byte("value11"), nil, ErrTxnExceedWriteLimit)
			// Test for SPOP, SPOP two items from bucket1.
			err = db.Update(func(tx *Tx) error {
				_, err := tx.SPop(bucket1, []byte("0"))
				assertErr(t, err, nil)
				_, err = tx.SPop(bucket1, []byte("key1"))
				assertErr(t, err, nil)
				return nil
			})
			require.NoError(t, err)
			// Add two items to bucket1 and check for ErrTxnExceedWriteLimit.
			txSAdd(t, db, bucket1, []byte("1"), []byte("value1"), nil, nil)
			txSAdd(t, db, bucket1, []byte("1"), []byte("value2"), nil, nil)
			txSAdd(t, db, bucket1, []byte("1"), []byte("value3"), nil, ErrTxnExceedWriteLimit)
			// Delete bucket1.
			txDeleteBucket(t, db, DataStructureSet, bucket1, nil)
			// Add data to bucket2.
			txSAdd(t, db, bucket2, []byte("key1"), []byte("value1"), nil, nil)
			err = db.Update(func(tx *Tx) error {
				for i := 0; i < int(limitCount)-1; i++ {
					value := []byte(strconv.Itoa(i))
					err = tx.SAdd(bucket2, []byte("2"), value)
					assertErr(t, err, nil)
				}
				return nil
			})
			require.NoError(t, err)
			// Try to add one more item to bucket2 and check for ErrTxnExceedWriteLimit.
			txSAdd(t, db, bucket2, []byte("key2"), []byte("value2"), nil, ErrTxnExceedWriteLimit)
		})
	}
}

func TestDB_DataStructureSortedSetWriteRecordLimit(t *testing.T) {
	// Set up options
	opts := DefaultOptions
	limitCount := int64(1000)
	opts.MaxWriteRecordCount = limitCount
	// Set up bucket names and score
	bucket1 := "bucket1"
	bucket2 := "bucket2"
	score := 1.0
	// Iterate over EntryIdxMode options
	for _, idxMode := range []EntryIdxMode{HintKeyValAndRAMIdxMode, HintKeyAndRAMIdxMode} {
		opts.EntryIdxMode = idxMode
		runNutsDBTest(t, &opts, func(t *testing.T, db *DB) {
			// Add limitCount records
			err := db.Update(func(tx *Tx) error {
				for i := 0; i < int(limitCount); i++ {
					key := []byte("0")
					value := []byte(strconv.Itoa(i))
					err := tx.ZAdd(bucket1, key, score+float64(i), value)
					assertErr(t, err, nil)
				}
				return nil
			})
			require.NoError(t, err)
			// Trigger the limit
			txZAdd(t, db, bucket1, []byte("key1"), []byte("value1"), score, nil, ErrTxnExceedWriteLimit)
			// Delete and add one item
			txZRem(t, db, bucket1, []byte("0"), []byte("0"), nil)
			txZAdd(t, db, bucket1, []byte("key1"), []byte("value1"), score, nil, nil)
			// Add some data is ok
			txZAdd(t, db, bucket1, []byte("key1"), []byte("value1"), score, nil, nil)
			// Trigger the limit
			txZAdd(t, db, bucket1, []byte("key2"), []byte("value2"), score, nil, ErrTxnExceedWriteLimit)
			// Test for ZRemRangeByRank
			err = db.Update(func(tx *Tx) error {
				err := tx.ZRemRangeByRank(bucket1, []byte("0"), 1, 3)
				assert.NoError(t, err)
				return nil
			})
			assert.NoError(t, err)
			txZAdd(t, db, bucket1, []byte("0"), []byte("value1"), score, nil, nil)
			txZAdd(t, db, bucket1, []byte("0"), []byte("value2"), score, nil, nil)
			txZAdd(t, db, bucket1, []byte("0"), []byte("value3"), score+float64(1000), nil, nil)
			// Trigger the limit
			txZAdd(t, db, bucket1, []byte("0"), []byte("value4"), score, nil, ErrTxnExceedWriteLimit)
			// Test for ZPop
			txZPop(t, db, bucket1, []byte("0"), true, []byte("value3"), score+float64(1000), nil)
			txZAdd(t, db, bucket1, []byte("key3"), []byte("value3"), score, nil, nil)
			// Delete bucket
			txDeleteBucket(t, db, DataStructureSortedSet, bucket1, nil)
			// Add data to another bucket
			txZAdd(t, db, bucket2, []byte("key1"), []byte("value1"), score, nil, nil)
			// Add data to bucket1
			err = db.Update(func(tx *Tx) error {
				for i := 0; i < int(limitCount)-1; i++ {
					key := []byte(strconv.Itoa(i))
					value := []byte(strconv.Itoa(i))
					err = tx.ZAdd(bucket1, key, score, value)
					assertErr(t, err, nil)
				}
				return nil
			})
			require.NoError(t, err)
			// Trigger the limit
			txZAdd(t, db, bucket2, []byte("key1"), []byte("value2"), score, nil, ErrTxnExceedWriteLimit)
		})
	}
}

func TestDB_AllDsWriteRecordLimit(t *testing.T) {
	// Set up options
	opts := DefaultOptions
	limitCount := int64(1000)
	opts.MaxWriteRecordCount = limitCount
	// Set up bucket names and score
	bucket1 := "bucket1"
	bucket2 := "bucket2"
	score := 1.0
	// Iterate over EntryIdxMode options
	for _, idxMode := range []EntryIdxMode{HintKeyValAndRAMIdxMode, HintKeyAndRAMIdxMode} {
		opts.EntryIdxMode = idxMode
		runNutsDBTest(t, &opts, func(t *testing.T, db *DB) {
			// Add limitCount records
			err := db.Update(func(tx *Tx) error {
				for i := 0; i < int(limitCount); i++ {
					key := []byte(strconv.Itoa(i))
					value := []byte(strconv.Itoa(i))
					err = tx.Put(bucket1, key, value, Persistent)
					assertErr(t, err, nil)
				}
				return nil
			})
			require.NoError(t, err)
			// Trigger the limit
			txPush(t, db, bucket1, []byte("0"), []byte("value1"), false, nil, ErrTxnExceedWriteLimit)
			// Delete item and add one
			txDel(t, db, bucket1, []byte("0"), nil)
			txPush(t, db, bucket1, []byte("0"), []byte("value1"), false, nil, nil)
			// Trigger the limit
			txSAdd(t, db, bucket1, []byte("key1"), []byte("value1"), nil, ErrTxnExceedWriteLimit)
			// Delete item and add one
			txDel(t, db, bucket1, []byte("1"), nil)
			txSAdd(t, db, bucket1, []byte("key1"), []byte("value1"), nil, nil)
			// Trigger the limit
			txZAdd(t, db, bucket1, []byte("key1"), []byte("value1"), score, nil, ErrTxnExceedWriteLimit)
			// Delete item and add one
			txDel(t, db, bucket1, []byte("2"), nil)
			txZAdd(t, db, bucket1, []byte("key1"), []byte("value1"), score, nil, nil)
			// Delete bucket
			txDeleteBucket(t, db, DataStructureSortedSet, bucket1, nil)
			// Add data to another bucket
			txPush(t, db, bucket2, []byte("key1"), []byte("value1"), false, nil, nil)
			// Trigger the limit
			txPush(t, db, bucket2, []byte("key2"), []byte("value2"), false, nil, ErrTxnExceedWriteLimit)
		})
	}
}<|MERGE_RESOLUTION|>--- conflicted
+++ resolved
@@ -186,9 +186,6 @@
 	})
 }
 
-<<<<<<< HEAD
-func txSAdd(t *testing.T, db *DB, bucket string, key, value []byte, expectErr error, finalExpectErr error) {
-=======
 func TestDB_CheckListExpired(t *testing.T) {
 	runNutsDBTest(t, nil, func(t *testing.T, db *DB) {
 		testBucket := "test_bucket"
@@ -206,8 +203,7 @@
 	})
 }
 
-func txSAdd(t *testing.T, db *DB, bucket string, key, value []byte, expectErr error) {
->>>>>>> 8f8d8de0
+func txSAdd(t *testing.T, db *DB, bucket string, key, value []byte, expectErr error, finalExpectErr error) {
 	err := db.Update(func(tx *Tx) error {
 		err := tx.SAdd(bucket, key, value)
 		assertErr(t, err, expectErr)
