--- conflicted
+++ resolved
@@ -52,17 +52,10 @@
 		pendingMergeFIds []int
 	)
 
-<<<<<<< HEAD
-=======
-	if db.opt.EntryIdxMode == HintBPTSparseIdxMode {
-		return ErrNotSupportHintBPTSparseIdxMode
-	}
-
 	if len(db.Index.list) != 0 {
 		return ErrNotSupportMergeWhenUsingList
 	}
 
->>>>>>> 15267ddf
 	// to prevent the initiation of multiple merges simultaneously.
 	db.mu.Lock()
 
