--- conflicted
+++ resolved
@@ -591,33 +591,18 @@
 
 	switch meta.Flag {
 	case DataZAddFlag:
-<<<<<<< HEAD
-		key, score := splitStringFloat64Str(string(key), SeparatorForZSetKey)
-		_ = tx.db.SortedSetIdx[bucket].ZAdd(key, SCORE(score), value, record)
-=======
-		keyAndScore := strings.Split(string(key), SeparatorForZSetKey)
-		key := keyAndScore[0]
-		score, _ := strconv2.StrToFloat64(keyAndScore[1])
+    key, score := splitStringFloat64Str(string(key), SeparatorForZSetKey)
 		_ = ss.ZAdd(key, SCORE(score), value, record)
->>>>>>> 8f8d8de0
 	case DataZRemFlag:
 		_, _ = ss.ZRem(string(key), value)
 	case DataZRemRangeByRankFlag:
-<<<<<<< HEAD
-		start, end := splitIntIntStr(string(value), SeparatorForZSetKey)
-		_ = tx.db.SortedSetIdx[bucket].ZRemRangeByRank(string(key), start, end)
-=======
-		startAndEnd := strings.Split(string(value), SeparatorForZSetKey)
-		start, _ := strconv2.StrToInt(startAndEnd[0])
-		end, _ := strconv2.StrToInt(startAndEnd[1])
+    start, end := splitIntIntStr(string(value), SeparatorForZSetKey)
 		_ = ss.ZRemRangeByRank(string(key), start, end)
->>>>>>> 8f8d8de0
 	case DataZPopMaxFlag:
 		_, _, _ = ss.ZPopMax(string(key))
 	case DataZPopMinFlag:
 		_, _, _ = ss.ZPopMin(string(key))
 	}
-}
 
 func (tx *Tx) buildListIdx(record *Record) {
 	bucket, key, value, meta := record.Bucket, record.H.Key, record.V, record.H.Meta
